--- conflicted
+++ resolved
@@ -1,23 +1,3 @@
-<<<<<<< HEAD
-# Release Notes
-
-## **Release Notes 2.0**
-
-### Release Notes 2.0.10 - 2021-09-24
-
-- Single sourced ibllib version to constant **version** in ibllib/**init**.py
-
-### Release Notes 2.0.9 - 2021-09-19
-
-- spike sorting tasks re-run fully each time
-
-### Release Notes 2.0.8 - 2021-09-17
-
-- spike sorting tasks re-run fully each time
-
-### Release Notes 2.0.7 - 2021-09-15
-
-=======
 ## Release Notes 2.1
 ### Release Notes 2.1.0 2021-10-05
 - destriping as pykilosort internal pre-processing 
@@ -42,7 +22,6 @@
 - extraction fixes: passive extraction spacers and camera times format
 - small bugfix for the sequential selection
 ### Release Notes 2.0.7 2021-09-15
->>>>>>> 96c3c604
 - ephys trials extraction: audio from FPGA: up-state and TTLs cleanup from camera wiring
 - passive extraction: improved spacers detection
 - ephyscellsqc: bugfix on probe creation for pykilosort subfolder
