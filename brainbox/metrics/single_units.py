"""
Computes metrics for assessing quality of single units.

Run the following to set-up the workspace to run the docstring examples:
>>> import brainbox as bb
>>> import one.alf.io as aio
>>> import numpy as np
>>> import matplotlib.pyplot as plt
>>> import ibllib.ephys.spikes as e_spks
# (*Note, if there is no 'alf' directory, make 'alf' directory from 'ks2' output directory):
>>> e_spks.ks2_to_alf(path_to_ks_out, path_to_alf_out)
# Load the alf spikes bunch and clusters bunch, and get a units bunch.
>>> spks_b = aio.load_object(path_to_alf_out, 'spikes')
>>> clstrs_b = aio.load_object(path_to_alf_out, 'clusters')
>>> units_b = bb.processing.get_units_bunch(spks_b)  # may take a few mins to compute
"""

import time
import logging

import numpy as np
from scipy.ndimage import gaussian_filter1d
import scipy.stats as stats
import pandas as pd

import spikeglx
from phylib.stats import correlograms
from iblutil.util import Bunch
from iblutil.numerical import ismember, between_sorted, bincount2D
from slidingRP import metrics

from brainbox import singlecell
from brainbox.io.spikeglx import extract_waveforms
from brainbox.metrics import electrode_drift


_logger = logging.getLogger('ibllib')

# Parameters to be used in `quick_unit_metrics`
METRICS_PARAMS = {
    'noise_cutoff': dict(quantile_length=.25, n_bins=100, nc_threshold=5, percent_threshold=0.10),
    'missed_spikes_est': dict(spks_per_bin=10, sigma=4, min_num_bins=50),
    'acceptable_contamination': 0.1,
    'bin_size': 0.25,
    'med_amp_thresh_uv': 50,  # units below this threshold are considered noise
    'min_isi': 0.0001,
    'presence_window': 10,
    'refractory_period': 0.0015,
    'RPslide_thresh': 0.1,
    'RPmax_confidence': 90,  # a unit needs to pass with at least this confidence percentage (0 - 100)
}


def unit_stability(units_b, units=None, feat_names=['amps'], dist='norm', test='ks'):
    """
    Computes the probability that the empirical spike feature distribution(s), for specified
    feature(s), for all units, comes from a specific theoretical distribution, based on a specified
    statistical test. Also computes the coefficients of variation of the spike feature(s) for all
    units.

    Parameters
    ----------
    units_b : bunch
        A units bunch containing fields with spike information (e.g. cluster IDs, times, features,
        etc.) for all units.
    units : array-like (optional)
        A subset of all units for which to create the bar plot. (If `None`, all units are used)
    feat_names : list of strings (optional)
        A list of names of spike features that can be found in `spks` to specify which features to
        use for calculating unit stability.
    dist : string (optional)
        The type of hypothetical null distribution for which the empirical spike feature
        distributions are presumed to belong to.
    test : string (optional)
        The statistical test used to compute the probability that the empirical spike feature
        distributions come from `dist`.

    Returns
    -------
    p_vals_b : bunch
        A bunch with `feat_names` as keys, containing a ndarray with p-values (the probabilities
        that the empirical spike feature distribution for each unit comes from `dist` based on
        `test`) for each unit for all `feat_names`.
    cv_b : bunch
        A bunch with `feat_names` as keys, containing a ndarray with the coefficients of variation
        of each unit's empirical spike feature distribution for all features.

    See Also
    --------
    plot.feat_vars

    Examples
    --------
    1) Compute 1) the p-values obtained from running a one-sample ks test on the spike amplitudes
    for each unit, and 2) the variances of the empirical spike amplitudes distribution for each
    unit. Create a histogram of the variances of the spike amplitudes for each unit, color-coded by
    depth of channel of max amplitudes. Get cluster IDs of those units which have variances greater
    than 50.
        >>> p_vals_b, variances_b = bb.metrics.unit_stability(units_b)
        # Plot histograms of variances color-coded by depth of channel of max amplitudes
        >>> fig = bb.plot.feat_vars(units_b, feat_name='amps')
        # Get all unit IDs which have amps variance > 50
        >>> var_vals = np.array(tuple(variances_b['amps'].values()))
        >>> bad_units = np.where(var_vals > 50)
    """

    # Get units.
    if not (units is None):  # we're using a subset of all units
        unit_list = list(units_b[feat_names[0]].keys())
        # for each `feat` and unit in `unit_list`, remove unit from `units_b` if not in `units`
        for feat in feat_names:
            [units_b[feat].pop(unit) for unit in unit_list if not (int(unit) in units)]
    unit_list = list(units_b[feat_names[0]].keys())  # get new `unit_list` after removing units

    # Initialize `p_vals` and `variances`.
    p_vals_b = Bunch()
    cv_b = Bunch()

    # Set the test as a lambda function (in future, more tests can be added to this dict)
    tests = \
        {
            'ks': lambda x, y: stats.kstest(x, y)
        }
    test_fun = tests[test]

    # Compute the statistical tests and variances. For each feature, iteratively get each unit's
    # p-values and variances, and add them as keys to the respective bunches `p_vals_feat` and
    # `variances_feat`. After iterating through all units, add these bunches as keys to their
    # respective parent bunches, `p_vals` and `variances`.
    for feat in feat_names:
        p_vals_feat = Bunch((unit, 0) for unit in unit_list)
        cv_feat = Bunch((unit, 0) for unit in unit_list)
        for unit in unit_list:
            # If we're missing units/features, create a NaN placeholder and skip them:
            if len(units_b['times'][str(unit)]) == 0:
                p_val = np.nan
                cv = np.nan
            else:
                # compute p_val and var for current feature
                _, p_val = test_fun(units_b[feat][unit], dist)
                cv = np.var(units_b[feat][unit]) / np.mean(units_b[feat][unit])
            # Append current unit's values to list of units' values for current feature:
            p_vals_feat[str(unit)] = p_val
            cv_feat[str(unit)] = cv
        p_vals_b[feat] = p_vals_feat
        cv_b[feat] = cv_feat

    return p_vals_b, cv_b


def missed_spikes_est(feat, spks_per_bin=20, sigma=5, min_num_bins=50):
    """
    Computes the approximate fraction of spikes missing from a spike feature distribution for a
    given unit, assuming the distribution is symmetric.
    Inspired by metric described in Hill et al. (2011) J Neurosci 31: 8699-8705.

    Parameters
    ----------
    feat : ndarray
        The spikes' feature values (e.g. amplitudes)
    spks_per_bin : int (optional)
        The number of spikes per bin from which to compute the spike feature histogram.
    sigma : int (optional)
        The standard deviation for the gaussian kernel used to compute the pdf from the spike
        feature histogram.
    min_num_bins : int (optional)
        The minimum number of bins used to compute the spike feature histogram.

    Returns
    -------
    fraction_missing : float
        The fraction of missing spikes (0-0.5). *Note: If more than 50% of spikes are missing, an
        accurate estimate isn't possible.
    pdf : ndarray
        The computed pdf of the spike feature histogram.
    cutoff_idx : int
        The index for `pdf` at which point `pdf` is no longer symmetrical around the peak. (This
        is returned for plotting purposes).

    See Also
    --------
    plot.feat_cutoff
    Examples
    --------
    1) Determine the fraction of spikes missing from unit 1 based on the recorded unit's spike
    amplitudes, assuming the distribution of the unit's spike amplitudes is symmetric.
        # Get unit 1 amplitudes from a unit bunch, and compute fraction spikes missing.
        >>> feat = units_b['amps']['1']
        >>> fraction_missing = bb.plot.feat_cutoff(feat)
    """

    # Ensure minimum number of spikes requirement is met, return Nan otherwise
    if feat.size <= (spks_per_bin * min_num_bins):
        return np.nan, None, None

    # compute the spike feature histogram and pdf:
    num_bins = int(feat.size / spks_per_bin)
    hist, bins = np.histogram(feat, num_bins, density=True)
    pdf = gaussian_filter1d(hist, sigma)

    # Find where the distribution stops being symmetric around the peak:
    peak_idx = np.argmax(pdf)
    max_idx_sym_around_peak = np.argmin(np.abs(pdf[peak_idx:] - pdf[0]))
    cutoff_idx = peak_idx + max_idx_sym_around_peak

    # compute fraction missing from the tail of the pdf (the area where pdf stops being
    # symmetric around peak).
    fraction_missing = np.sum(pdf[cutoff_idx:]) / np.sum(pdf)
    fraction_missing = 0.5 if (fraction_missing > 0.5) else fraction_missing

    return fraction_missing, pdf, cutoff_idx


def wf_similarity(wf1, wf2):
    """
    Computes a unit normalized spatiotemporal similarity score between two sets of waveforms.
    This score is based on how waveform shape correlates for each pair of spikes between the
    two sets of waveforms across space and time. The shapes of the arrays of the two sets of
    waveforms must be equal.

    Parameters
    ----------
    wf1 : ndarray
        An array of shape (#spikes, #samples, #channels).
    wf2 : ndarray
        An array of shape (#spikes, #samples, #channels).

    Returns
    -------
    s: float
        The unit normalized spatiotemporal similarity score.

    See Also
    --------
    io.extract_waveforms
    plot.single_unit_wf_comp

    Examples
    --------
    1) Compute the similarity between the first and last 100 waveforms for unit1, across the 20
    channels around the channel of max amplitude.
        # Get the channels around the max amp channel for the unit, two sets of timestamps for the
        # unit, and the two corresponding sets of waveforms for those two sets of timestamps.
        # Then compute `s`.
        >>> max_ch = clstrs_b['channels'][1]
        >>> if max_ch < 10:  # take only channels greater than `max_ch`.
        >>>     ch = np.arange(max_ch, max_ch + 20)
        >>> elif (max_ch + 10) > 385:  # take only channels less than `max_ch`.
        >>>    ch = np.arange(max_ch - 20, max_ch)
        >>> else:  # take `n_c_ch` around `max_ch`.
        >>>     ch = np.arange(max_ch - 10, max_ch + 10)
        >>> ts1 = units_b['times']['1'][:100]
        >>> ts2 = units_b['times']['1'][-100:]
        >>> wf1 = bb.io.extract_waveforms(path_to_ephys_file, ts1, ch)
        >>> wf2 = bb.io.extract_waveforms(path_to_ephys_file, ts2, ch)
        >>> s = bb.metrics.wf_similarity(wf1, wf2)

    TODO check `s` calculation:
    take median of waveforms
    xcorr all waveforms with median, and divide by autocorr of all waveforms
    profile
    for two sets of units: xcorr(cl1, cl2) / (sqrt autocorr(cl1) * autocorr(cl2))
    """

    # Remove warning for dividing by 0 when calculating `s` (this is resolved by using
    # `np.nan_to_num`)
    import warnings
    warnings.filterwarnings('ignore', r'invalid value encountered in true_divide')
    assert wf1.shape == wf2.shape, ('The shapes of the sets of waveforms are inconsistent ({})'
                                    '({})'.format(wf1.shape, wf2.shape))

    # Get number of spikes, samples, and channels of waveforms.
    n_spks = wf1.shape[0]
    n_samples = wf1.shape[1]
    n_ch = wf1.shape[2]

    # Create a matrix that will hold the similarity values of each spike in `wf1` to `wf2`.
    # Iterate over both sets of spikes, computing `s` for each pair.
    similarity_matrix = np.zeros((n_spks, n_spks))
    for spk1 in range(n_spks):
        for spk2 in range(n_spks):
            s_spk = \
                np.sum(np.nan_to_num(
                    wf1[spk1, :, :] * wf2[spk2, :, :] /
                    np.sqrt(wf1[spk1, :, :] ** 2 * wf2[spk2, :, :] ** 2))) / (n_samples * n_ch)
            similarity_matrix[spk1, spk2] = s_spk

    # Return mean of similarity matrix
    s = np.mean(similarity_matrix)
    return s


def firing_rate_coeff_var(ts, hist_win=0.01, fr_win=0.5, n_bins=10):
    '''
    Computes the coefficient of variation of the firing rate: the ratio of the standard
    deviation to the mean.

    Parameters
    ----------
    ts : ndarray
        The spike timestamps from which to compute the firing rate.
    hist_win : float (optional)
        The time window (in s) to use for computing spike counts.
    fr_win : float (optional)
        The time window (in s) to use as a moving slider to compute the instantaneous firing rate.
    n_bins : int (optional)
        The number of bins in which to compute a coefficient of variation of the firing rate.

    Returns
    -------
    cv : float
        The mean coefficient of variation of the firing rate of the `n_bins` number of coefficients
        computed.
    cvs : ndarray
        The coefficients of variation of the firing for each bin of `n_bins`.
    fr : ndarray
        The instantaneous firing rate over time (in hz).

    See Also
    --------
    singlecell.firing_rate
    plot.firing_rate

    Examples
    --------
    1) Compute the coefficient of variation of the firing rate for unit 1 from the time of its
    first to last spike, and compute the coefficient of variation of the firing rate for unit 2
    from the first to second minute.
        >>> ts_1 = units_b['times']['1']
        >>> ts_2 = units_b['times']['2']
        >>> ts_2 = np.intersect1d(np.where(ts_2 > 60)[0], np.where(ts_2 < 120)[0])
        >>> cv, cvs, fr = bb.metrics.firing_rate_coeff_var(ts_1)
        >>> cv_2, cvs_2, fr_2 = bb.metrics.firing_rate_coeff_var(ts_2)
    '''

    # Compute overall instantaneous firing rate and firing rate for each bin.
    fr = singlecell.firing_rate(ts, hist_win=hist_win, fr_win=fr_win)
    bin_sz = int(fr.size / n_bins)
    fr_binned = np.array([fr[(b * bin_sz):(b * bin_sz + bin_sz)] for b in range(n_bins)])

    # Compute coefficient of variations of firing rate for each bin, and the mean c.v.
    cvs = np.std(fr_binned, axis=1) / np.mean(fr_binned, axis=1)
    # NaNs from zero spikes are turned into 0's
    # cvs[np.isnan(cvs)] = 0 nan's can happen if neuron doesn't spike in a bin
    cv = np.mean(cvs)

    return cv, cvs, fr


def firing_rate_fano_factor(ts, hist_win=0.01, fr_win=0.5, n_bins=10):
    '''
    Computes the fano factor of the firing rate: the ratio of the variance to the mean.
    (Almost identical to coeff. of variation)

    Parameters
    ----------
    ts : ndarray
        The spike timestamps from which to compute the firing rate.
    hist_win : float
        The time window (in s) to use for computing spike counts.
    fr_win : float
        The time window (in s) to use as a moving slider to compute the instantaneous firing rate.
    n_bins : int (optional)
        The number of bins in which to compute a fano factor of the firing rate.

    Returns
    -------
    ff : float
        The mean fano factor of the firing rate of the `n_bins` number of factors
        computed.
    ffs : ndarray
        The fano factors of the firing for each bin of `n_bins`.
    fr : ndarray
        The instantaneous firing rate over time (in hz).

    See Also
    --------
    singlecell.firing_rate
    plot.firing_rate

    Examples
    --------
    1) Compute the fano factor of the firing rate for unit 1 from the time of its
    first to last spike, and compute the fano factor of the firing rate for unit 2
    from the first to second minute.
        >>> ts_1 = units_b['times']['1']
        >>> ts_2 = units_b['times']['2']
        >>> ts_2 = np.intersect1d(np.where(ts_2 > 60)[0], np.where(ts_2 < 120)[0])
        >>> ff, ffs, fr = bb.metrics.firing_rate_fano_factor(ts_1)
        >>> ff_2, ffs_2, fr_2 = bb.metrics.firing_rate_fano_factor(ts_2)
    '''

    # Compute overall instantaneous firing rate and firing rate for each bin.
    fr = singlecell.firing_rate(ts, hist_win=hist_win, fr_win=fr_win)
    # this procedure can cut off data at the end, up to n_bins last timesteps
    bin_sz = int(fr.size / n_bins)
    fr_binned = np.array([fr[(b * bin_sz):(b * bin_sz + bin_sz)] for b in range(n_bins)])

    # Compute fano factor of firing rate for each bin, and the mean fano factor
    ffs = np.var(fr_binned, axis=1) / np.mean(fr_binned, axis=1)
    # ffs[np.isnan(ffs)] = 0 nan's can happen if neuron doesn't spike in a bin
    ff = np.mean(ffs)

    return ff, ffs, fr


def average_drift(feat, times):
    """
    Computes the cumulative drift (normalized by the total number of spikes) of a spike feature
    array.

    Parameters
    ----------
    feat : ndarray
        The spike feature values from which to compute the maximum drift.
        Usually amplitudes

    Returns
    -------
    cd : float
        The cumulative drift of the unit.

    See Also
    --------
    max_drift

    Examples
    --------
    1) Get the cumulative depth drift for unit 1.
        >>> unit_idxs = np.where(spks_b['clusters'] == 1)[0]
        >>> depths = spks_b['depths'][unit_idxs]
        >>> amps = spks_b['amps'][unit_idxs]
        >>> depth_cd = bb.metrics.cum_drift(depths)
        >>> amp_cd = bb.metrics.cum_drift(amps)
    """

    cd = np.sum(np.abs(np.diff(feat) / np.diff(times))) / len(feat)
    return cd


def pres_ratio(ts, hist_win=10):
    """
    Computes the presence ratio of spike counts: the number of bins where there is at least one
    spike, over the total number of bins, given a specified bin width.

    Parameters
    ----------
    ts : ndarray
        The spike timestamps from which to compute the presence ratio.
    hist_win : float (optional)
        The time window (in s) to use for computing the presence ratio.

    Returns
    -------
    pr : float
        The presence ratio.
    spks_bins : ndarray
        The number of spks in each bin.

    See Also
    --------
    plot.pres_ratio

    Examples
    --------
    1) Compute the presence ratio for unit 1, given a window of 10 s.
        >>> ts = units_b['times']['1']
        >>> pr, pr_bins = bb.metrics.pres_ratio(ts)
    """

    bins = np.arange(0, ts[-1] + hist_win, hist_win)
    spks_bins, _ = np.histogram(ts, bins)
    pr = len(np.where(spks_bins)[0]) / len(spks_bins)
    return pr, spks_bins


def ptp_over_noise(ephys_file, ts, ch, t=2.0, sr=30000, n_ch_probe=385, car=True):
    """
    For specified channels, for specified timestamps, computes the mean (peak-to-peak amplitudes /
    the MADs of the background noise).

    Parameters
    ----------
    ephys_file : string
        The file path to the binary ephys data.
    ts : ndarray_like
        The timestamps (in s) of the spikes.
    ch : ndarray_like
        The channels on which to extract the waveforms.
    t : numeric (optional)
        The time (in ms) of the waveforms to extract to compute the ptp.
    sr : int (optional)
        The sampling rate (in hz) that the ephys data was acquired at.
    n_ch_probe : int (optional)
        The number of channels of the recording.
    car: bool (optional)
        A flag to perform common-average-referencing before extracting waveforms.

    Returns
    -------
    ptp_sigma : ndarray
        An array containing the mean ptp_over_noise values for the specified `ts` and `ch`.

    Examples
    --------
    1) Compute ptp_over_noise for all spikes on 20 channels around the channel of max amplitude
    for unit 1.
        >>> ts = units_b['times']['1']
        >>> max_ch = max_ch = clstrs_b['channels'][1]
        >>> if max_ch < 10:  # take only channels greater than `max_ch`.
        >>>     ch = np.arange(max_ch, max_ch + 20)
        >>> elif (max_ch + 10) > 385:  # take only channels less than `max_ch`.
        >>>     ch = np.arange(max_ch - 20, max_ch)
        >>> else:  # take `n_c_ch` around `max_ch`.
        >>>     ch = np.arange(max_ch - 10, max_ch + 10)
        >>> p = bb.metrics.ptp_over_noise(ephys_file, ts, ch)
    """

    # Ensure `ch` is ndarray
    ch = np.asarray(ch)
    ch = ch.reshape((ch.size, 1)) if ch.size == 1 else ch

    # Get waveforms.
    wf = extract_waveforms(ephys_file, ts, ch, t=t, sr=sr, n_ch_probe=n_ch_probe, car=car)

    # Initialize `mean_ptp` based on `ch`, and compute mean ptp of all spikes for each ch.
    mean_ptp = np.zeros((ch.size,))
    for cur_ch in range(ch.size, ):
        mean_ptp[cur_ch] = np.mean(np.max(wf[:, :, cur_ch], axis=1) -
                                   np.min(wf[:, :, cur_ch], axis=1))

    # Compute MAD for `ch` in chunks.
    with spikeglx.Reader(ephys_file) as s_reader:
        file_m = s_reader.data  # the memmapped array
        n_chunk_samples = 5e6  # number of samples per chunk
        n_chunks = np.ceil(file_m.shape[0] / n_chunk_samples).astype('int')
        # Get samples that make up each chunk. e.g. `chunk_sample[1] - chunk_sample[0]` are the
        # samples that make up the first chunk.
        chunk_sample = np.arange(0, file_m.shape[0], n_chunk_samples, dtype=int)
        chunk_sample = np.append(chunk_sample, file_m.shape[0])
        # Give time estimate for computing MAD.
        t0 = time.perf_counter()
        stats.median_absolute_deviation(file_m[chunk_sample[0]:chunk_sample[1], ch], axis=0)
        dt = time.perf_counter() - t0
        print('Performing MAD computation. Estimated time is {:.2f} mins.'
              ' ({})'.format(dt * n_chunks / 60, time.ctime()))
        # Compute MAD for each chunk, then take the median MAD of all chunks.
        mad_chunks = np.zeros((n_chunks, ch.size), dtype=np.int16)
        for chunk in range(n_chunks):
            mad_chunks[chunk, :] = stats.median_absolute_deviation(
                file_m[chunk_sample[chunk]:chunk_sample[chunk + 1], ch], axis=0, scale=1)
    print('Done. ({})'.format(time.ctime()))

    # Return `mean_ptp` over `mad`
    mad = np.median(mad_chunks, axis=0)
    ptp_sigma = mean_ptp / mad
    return ptp_sigma


def contamination_alt(ts, rp=0.002):
    """
    An estimate of the contamination of the unit (i.e. a pseudo false positive measure) based on
    the number of spikes, number of isi violations, and time between the first and last spike.
    (see Hill et al. (2011) J Neurosci 31: 8699-8705).

    Parameters
    ----------
    ts : ndarray_like
        The timestamps (in s) of the spikes.
    rp : float (optional)
        The refractory period (in s).

    Returns
    -------
    ce : float
        An estimate of the fraction of contamination.

    See Also
    --------
    contamination_alt

    Examples
    --------
    1) Compute contamination estimate for unit 1.
        >>> ts = units_b['times']['1']
        >>> ce = bb.metrics.contamination(ts)
    """

    # Get number of spikes, number of isi violations, and time from first to final spike.
    n_spks = ts.size
    n_isi_viol = np.size(np.where(np.diff(ts) < rp)[0])
    t = ts[-1] - ts[0]

    # `ce` is min of roots of solved quadratic equation.
    c = (t * n_isi_viol) / (2 * rp * n_spks ** 2)  # 3rd term in quadratic
    ce = np.min(np.abs(np.roots([-1, 1, c])))  # solve quadratic
    return ce


def contamination(ts, min_time, max_time, rp=0.002, min_isi=0.0001):
    """
    An estimate of the contamination of the unit (i.e. a pseudo false positive measure) based on
    the number of spikes, number of isi violations, and time between the first and last spike.
    (see Hill et al. (2011) J Neurosci 31: 8699-8705).

    Modified by Dan Denman from cortex-lab/sortingQuality GitHub by Nick Steinmetz.

    Parameters
    ----------
    ts : ndarray_like
        The timestamps (in s) of the spikes.
    min_time : float
        The minimum time (in s) that a potential spike occurred.
    max_time : float
        The maximum time (in s) that a potential spike occurred.
    rp : float (optional)
        The refractory period (in s).
    min_isi : float (optional)
        The minimum interspike-interval (in s) for counting duplicate spikes.

    Returns
    -------
    ce : float
        An estimate of the contamination.
        A perfect unit has a ce = 0
        A unit with some contamination has a ce < 0.5
        A unit with lots of contamination has a ce > 1.0
    num_violations : int
        The total number of isi violations.

    See Also
    --------
    contamination

    Examples
    --------
    1) Compute contamination estimate for unit 1, with a minimum isi for counting duplicate
    spikes of 0.1 ms.
        >>> ts = units_b['times']['1']
        >>> ce = bb.metrics.contamination_alt(ts, min_isi=0.0001)
    """

    duplicate_spikes = np.where(np.diff(ts) <= min_isi)[0]

    ts = np.delete(ts, duplicate_spikes + 1)
    isis = np.diff(ts)

    num_spikes = ts.size
    num_violations = np.sum(isis < rp)
    violation_time = 2 * num_spikes * (rp - min_isi)
    total_rate = ts.size / (max_time - min_time)
    violation_rate = num_violations / violation_time
    ce = violation_rate / total_rate

    return ce, num_violations


def _max_acceptable_cont(FR, RP, rec_duration, acceptableCont, thresh):
    """
    Function to compute the maximum acceptable refractory period contamination
        called during slidingRP_viol
    """

    time_for_viol = RP * 2 * FR * rec_duration
    expected_count_for_acceptable_limit = acceptableCont * time_for_viol
    max_acceptable = stats.poisson.ppf(thresh, expected_count_for_acceptable_limit)
    if max_acceptable == 0 and stats.poisson.pmf(0, expected_count_for_acceptable_limit) > 0:
        max_acceptable = -1
    return max_acceptable


def slidingRP_viol(ts, bin_size=0.25, thresh=0.1, acceptThresh=0.1):
    """
    A binary metric which determines whether there is an acceptable level of
    refractory period violations by using a sliding refractory period:

    This takes into account the firing rate of the neuron and computes a
    maximum acceptable level of contamination at different possible values of
    the refractory period. If the unit has less than the maximum contamination
    at any of the possible values of the refractory period, the unit passes.

    A neuron will always fail this metric for very low firing rates, and thus
    this metric takes into account both firing rate and refractory period
    violations.


    Parameters
    ----------
    ts : ndarray_like
        The timestamps (in s) of the spikes.
    bin_size : float
        The size of binning for the autocorrelogram.
    thresh : float
        Spike rate used to generate poisson distribution (to compute maximum
              acceptable contamination, see _max_acceptable_cont)
    acceptThresh : float
        The fraction of contamination we are willing to accept (default value
              set to 0.1, or 10% contamination)

    Returns
    -------
    didpass : int
        0 if unit didn't pass
        1 if unit did pass

    See Also
    --------
    contamination

    Examples
    --------
    1) Compute whether a unit has too much refractory period contamination at
    any possible value of a refractory period, for a 0.25 ms bin, with a
    threshold of 10% acceptable contamination
        >>> ts = units_b['times']['1']
        >>> didpass = bb.metrics.slidingRP_viol(ts, bin_size=0.25, thresh=0.1,
                                                acceptThresh=0.1)
    """

    b = np.arange(0, 10.25, bin_size) / 1000 + 1e-6  # bins in seconds
    bTestIdx = [5, 6, 7, 8, 10, 12, 14, 16, 18, 20, 24, 28, 32, 36, 40]
    bTest = [b[i] for i in bTestIdx]

    if len(ts) > 0 and ts[-1] > ts[0]:  # only do this for units with samples
        recDur = (ts[-1] - ts[0])
        # compute acg
        c0 = correlograms(ts, np.zeros(len(ts), dtype='int8'), cluster_ids=[0],
                          bin_size=bin_size / 1000, sample_rate=20000,
                          window_size=2,
                          symmetrize=False)
        # cumulative sum of acg, i.e. number of total spikes occuring from 0
        # to end of that bin
        cumsumc0 = np.cumsum(c0[0, 0, :])
        # cumulative sum at each of the testing bins
        res = cumsumc0[bTestIdx]
        total_spike_count = len(ts)

        # divide each bin's count by the total spike count and the bin size
        bin_count_normalized = c0[0, 0] / total_spike_count / bin_size * 1000
        num_bins_2s = len(c0[0, 0])  # number of total bins that equal 2 secs
        num_bins_1s = int(num_bins_2s / 2)  # number of bins that equal 1 sec
        # compute fr based on the  mean of bin_count_normalized from 1 to 2 s
        # instead of as before (len(ts)/recDur) for a better estimate
        fr = np.sum(bin_count_normalized[num_bins_1s:num_bins_2s]) / num_bins_1s
        mfunc = np.vectorize(_max_acceptable_cont)
        # compute the maximum allowed number of spikes per testing bin
        m = mfunc(fr, bTest, recDur, fr * acceptThresh, thresh)
        # did the unit pass (resulting number of spikes less than maximum
        # allowed spikes) at any of the testing bins?
        didpass = int(np.any(np.less_equal(res, m)))
    else:
        didpass = 0

    return didpass


def noise_cutoff(amps, quantile_length=.25, n_bins=100, nc_threshold=5, percent_threshold=0.10):
    """
    A new metric to determine whether a unit's amplitude distribution is cut off
    (at floor), without assuming a Gaussian distribution.
    This metric takes the amplitude distribution, computes the mean and std
    of an upper quartile of the distribution, and determines how many standard
    deviations away from that mean a lower quartile lies.
    Parameters
    ----------
    amps : ndarray_like
        The amplitudes (in uV) of the spikes.
    quantile_length : float
        The size of the upper quartile of the amplitude distribution.
    n_bins : int
        The number of bins used to compute a histogram of the amplitude
        distribution.
    n_low_bins : int
        The number of bins used in the lower part of the distribution (where
        cutoff is determined).
     nc_threshold: float
        the noise cutoff result has to be lower than this for a neuron to fail
    percent_threshold: float
        the first bin has to be greater than percent_threshold for neuron the to fail
    Returns
    -------
    cutoff : float
        Number of standard deviations that the lower mean is outside of the
        mean of the upper quartile.
    See Also
    --------
    missed_spikes_est
    Examples
    --------
    1) Compute whether a unit's amplitude distribution is cut off
        >>> amps = spks_b['amps'][unit_idxs]
        >>> cutoff = bb.metrics.noise_cutoff(amps, quantile_length=.25, n_bins=100)
    """
    cutoff = np.float64(np.nan)
    first_low_quantile = np.float64(np.nan)
    fail_criteria = np.ones(1).astype(bool)[0]

    if amps.size > 1:  # ensure there are amplitudes available to analyze
        bins_list = np.linspace(0, np.max(amps), n_bins)  # list of bins to compute the amplitude histogram
        n, bins = np.histogram(amps, bins=bins_list)  # construct amplitude histogram
        idx_peak = np.argmax(n)  # peak of amplitude distribution
        # don't count zeros #len(n) - idx_peak, compute the length of the top half of the distribution -- ignoring zero bins
        length_top_half = len(np.where(n[idx_peak:-1] > 0)[0])
        # the remaining part of the distribution, which we will compare the low quantile to
        high_quantile = 2 * quantile_length
        # the first bin (index) of the high quantile part of the distribution
        high_quantile_start_ind = int(np.ceil(high_quantile * length_top_half + idx_peak))
        # bins to consider in the high quantile (of all non-zero bins)
        indices_bins_high_quantile = np.arange(high_quantile_start_ind, len(n))
        idx_use = np.where(n[indices_bins_high_quantile] >= 1)[0]

        if len(n[indices_bins_high_quantile]) > 0:  # ensure there are amplitudes in these bins
            # mean of all amp values in high quantile bins
            mean_high_quantile = np.mean(n[indices_bins_high_quantile][idx_use])
            std_high_quantile = np.std(n[indices_bins_high_quantile][idx_use])
            if std_high_quantile > 0:
                first_low_quantile = n[(n != 0)][1]  # take the second bin
                cutoff = (first_low_quantile - mean_high_quantile) / std_high_quantile
                peak_bin_height = np.max(n)
                percent_of_peak = percent_threshold * peak_bin_height

                fail_criteria = (cutoff > nc_threshold) & (first_low_quantile > percent_of_peak)

    nc_pass = ~fail_criteria
    return nc_pass, cutoff, first_low_quantile


def spike_sorting_metrics(times, clusters, amps, depths, cluster_ids=None, params=METRICS_PARAMS):
    """
    Computes:
    -   cell level metrics (cf quick_unit_metrics)
    -   label the metrics according to quality thresholds
    -   estimates drift as a function of time
    :param times: vector of spike times
    :param clusters:
    :param amplitudes:
    :param depths:
    :param cluster_ids (optional): set of clusters (if None the output datgrame will match
     the unique set of clusters represented in spike clusters)
    :param params: dict (optional) parameters for qc computation (
     see constant at the top of the module for default values and keys)
    :return: data_frame of metrics (cluster records, columns are qc attributes)|
    :return: dictionary of recording qc (keys 'time_scale' and 'drift_um')
    """
    # compute metrics and convert to `DataFrame`
    df_units = quick_unit_metrics(
        clusters, times, amps, depths, cluster_ids=cluster_ids, params=params)
    df_units = pd.DataFrame(df_units)
    # compute drift as a function of time and put in a dictionary
    drift, ts = electrode_drift.estimate_drift(times, amps, depths)
    rec_qc = {'time_scale': ts, 'drift_um': drift}
    return df_units, rec_qc


def quick_unit_metrics(spike_clusters, spike_times, spike_amps, spike_depths,
                       params=METRICS_PARAMS, cluster_ids=None, tbounds=None):
    """
    Computes single unit metrics from only the spike times, amplitudes, and
    depths for a set of units.

    Metrics computed:
        'amp_max',
        'amp_min',
        'amp_median',
        'amp_std_dB',
        'contamination',
        'contamination_alt',
        'drift',
        'missed_spikes_est',
        'noise_cutoff',
        'presence_ratio',
        'presence_ratio_std',
        'slidingRP_viol',
        'spike_count'

    Parameters (see the METRICS_PARAMS constant)
    ----------
    spike_clusters : ndarray_like
        A vector of the unit ids for a set of spikes.
    spike_times : ndarray_like
        A vector of the timestamps for a set of spikes.
    spike_amps : ndarray_like
        A vector of the amplitudes for a set of spikes.
    spike_depths : ndarray_like
        A vector of the depths for a set of spikes.
    clusters_id: (optional) lists of cluster ids. If not all clusters are represented in the
    spikes_clusters (ie. cluster has no spike), this will ensure the output size is consistent
    with the input arrays.
    tbounds: (optional) list or 2 elements array containing a time-selection to perform the
     metrics computation on.
    params : dict (optional)
        Parameters used for computing some of the metrics in the function:
            'presence_window': float
                The time window (in s) used to look for spikes when computing the presence ratio.
            'refractory_period': float
                The refractory period used when computing isi violations and the contamination
                estimate.
            'min_isi': float
                The minimum interspike-interval (in s) for counting duplicate spikes when computing
                the contamination estimate.
            'spks_per_bin_for_missed_spks_est': int
                The number of spikes per bin used to compute the spike amplitude pdf for a unit,
                when computing the missed spikes estimate.
            'std_smoothing_kernel_for_missed_spks_est': float
                The standard deviation for the gaussian kernel used to compute the spike amplitude
                pdf for a unit, when computing the missed spikes estimate.
            'min_num_bins_for_missed_spks_est': int
                The minimum number of bins used to compute the spike amplitude pdf for a unit,
                when computing the missed spikes estimate.

    Returns
    -------
    r : bunch
        A bunch whose keys are the computed spike metrics.

    Notes
    -----
    This function is called by `ephysqc.unit_metrics_ks2` which is called by `spikes.ks2_to_alf`
    during alf extraction of an ephys dataset in the ibl ephys extraction pipeline.

    Examples
    --------
    1) Compute quick metrics from a ks2 output directory:
        >>> from ibllib.ephys.ephysqc import phy_model_from_ks2_path
        >>> m = phy_model_from_ks2_path(path_to_ks2_out)
        >>> cluster_ids = m.spike_clusters
        >>> ts = m.spike_times
        >>> amps = m.amplitudes
        >>> depths = m.depths
        >>> r = bb.metrics.quick_unit_metrics(cluster_ids, ts, amps, depths)
    """
    metrics_list = [
        'cluster_id',
        'amp_max',
        'amp_min',
        'amp_median',
        'amp_std_dB',
        'contamination',
        'contamination_alt',
        'drift',
        'missed_spikes_est',
        'noise_cutoff',
        'presence_ratio',
        'presence_ratio_std',
        'slidingRP_viol',
        'spike_count',
        'slidingRP_viol_forced',
        'max_confidence',
        'min_contamination',
        'n_spikes_below2'
    ]
    if tbounds:
        ispi = between_sorted(spike_times, tbounds)
        spike_times = spike_times[ispi]
        spike_clusters = spike_clusters[ispi]
        spike_amps = spike_amps[ispi]
        spike_depths = spike_depths[ispi]

    if cluster_ids is None:
        cluster_ids = np.unique(spike_clusters)
    nclust = cluster_ids.size

    r = Bunch({k: np.full((nclust,), np.nan) for k in metrics_list})
    r['cluster_id'] = cluster_ids

    # vectorized computation of basic metrics such as presence ratio and firing rate
    tmin = spike_times[0]
    tmax = spike_times[-1]
    presence_ratio = bincount2D(spike_times, spike_clusters,
                                xbin=params['presence_window'],
                                ybin=cluster_ids, xlim=[tmin, tmax])[0]
    r.presence_ratio = np.sum(presence_ratio > 0, axis=1) / presence_ratio.shape[1]
    r.presence_ratio_std = np.std(presence_ratio, axis=1)
    r.spike_count = np.sum(presence_ratio, axis=1)
    r.firing_rate = r.spike_count / (tmax - tmin)

    # computing amplitude statistical indicators by aggregating over cluster id
    camp = pd.DataFrame(np.c_[spike_amps, 20 * np.log10(spike_amps), spike_clusters],
                        columns=['amps', 'log_amps', 'clusters'])
    camp = camp.groupby('clusters')
    ir, ib = ismember(r.cluster_id, camp.clusters.unique())
    r.amp_min[ir] = np.array(camp['amps'].min())
    r.amp_max[ir] = np.array(camp['amps'].max())
    # this is the geometric median
    r.amp_median[ir] = np.array(10 ** (camp['log_amps'].median() / 20))
    r.amp_std_dB[ir] = np.array(camp['log_amps'].std())
    srp = metrics.slidingRP_all(spikeTimes=spike_times, spikeClusters=spike_clusters,
<<<<<<< HEAD
                                sampleRate=30000, binSizeCorr= 1 / 30000)
=======
                                sampleRate=30000, binSizeCorr=1 / 30000)
>>>>>>> 7270eaf1
    r.slidingRP_viol[ir] = srp['value']
    r.slidingRP_viol_forced[ir] = srp['value_forced']
    r.max_confidence[ir] = srp['max_confidence']
    r.min_contamination[ir] = srp['min_contamination']
    r.n_spikes_below2 = srp['n_spikes_below2']

    # loop over each cluster to compute the rest of the metrics
    for ic in np.arange(nclust):
        # slice the spike_times array
        ispikes = spike_clusters == cluster_ids[ic]
        if np.all(~ispikes):  # if this cluster has no spikes, continue
            continue
        ts = spike_times[ispikes]
        amps = spike_amps[ispikes]
        depths = spike_depths[ispikes]
        # compute metrics
        r.contamination_alt[ic] = contamination_alt(ts, rp=params['refractory_period'])
        r.contamination[ic], _ = contamination(
            ts, tmin, tmax, rp=params['refractory_period'], min_isi=params['min_isi'])
        _, r.noise_cutoff[ic], _ = noise_cutoff(amps, **params['noise_cutoff'])
        r.missed_spikes_est[ic], _, _ = missed_spikes_est(amps, **params['missed_spikes_est'])
        # wonder if there is a need to low-cut this
        r.drift[ic] = np.sum(np.abs(np.diff(depths))) / (tmax - tmin) * 3600
    r.label, r.bitwise_fail = compute_labels(r, return_bitwise=True)
    return r


def compute_labels(r, params=METRICS_PARAMS, return_bitwise=False):
    """
    From a dataframe or a dictionary of unit metrics, compute a label
    :param r: dictionary or pandas dataframe containing unit qcs
    :param return_bitwise: True (returns a full dictionary of metrics)
    :return: vector of proportion of qcs passed between 0 and 1, where 1 denotes an all pass
    """
    # right now the score is a value between 0 and 1 denoting the proportion of passing qcs,
    # where 1 means passing and 0 means failing
    labels = np.c_[
        r['max_confidence'] >= params['RPmax_confidence'],  # this is the least significant bit
        r.noise_cutoff < params['noise_cutoff']['nc_threshold'],
        r.amp_median > params['med_amp_thresh_uv'] / 1e6,
        # add a new metric here on higher significant bits
    ]
    # The first column takes binary values 001 or 000 to represent fail or pass,
    # the second, 010 or 000, the third, 100 or 000 etc.
    # The bitwise or "sum" produces 111 if all metrics fail, or 000 if all metrics pass
    # All other permutations are also captured, i.e. 110 ==  000 || 010 || 100 means
    # the second and third metrics failed and the first metric was a pass
    score = np.mean(labels, axis=1)
    if return_bitwise:
        # note the cast to uint8 casts nan to 0
        # a nan implies no metrics was computed which we mark as a failure here
        n_criteria = labels.shape[1]
        bitwise = np.bitwise_or.reduce(2 ** np.arange(n_criteria) * (~ labels.astype(bool)).astype(np.uint8), axis=1)
        return score, bitwise.astype(np.uint8)
    else:
        return score<|MERGE_RESOLUTION|>--- conflicted
+++ resolved
@@ -985,11 +985,7 @@
     r.amp_median[ir] = np.array(10 ** (camp['log_amps'].median() / 20))
     r.amp_std_dB[ir] = np.array(camp['log_amps'].std())
     srp = metrics.slidingRP_all(spikeTimes=spike_times, spikeClusters=spike_clusters,
-<<<<<<< HEAD
-                                sampleRate=30000, binSizeCorr= 1 / 30000)
-=======
                                 sampleRate=30000, binSizeCorr=1 / 30000)
->>>>>>> 7270eaf1
     r.slidingRP_viol[ir] = srp['value']
     r.slidingRP_viol_forced[ir] = srp['value_forced']
     r.max_confidence[ir] = srp['max_confidence']
