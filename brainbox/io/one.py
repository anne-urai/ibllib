--- conflicted
+++ resolved
@@ -323,7 +323,6 @@
     return channels
 
 
-<<<<<<< HEAD
 def load_spike_sorting_fast(eid, one=None, probe=None, dataset_types=None, spike_sorter=None, revision=None,
                             brain_regions=None, nested=True):
     """
@@ -361,19 +360,6 @@
 
 def load_spike_sorting(eid, one=None, probe=None, dataset_types=None, spike_sorter=None, revision=None,
                        brain_regions=None):
-=======
-def load_spike_sorting_fast(eid, probe=None, spike_sorter=None, **kwargs):
-    """
-    Same as load_spike_sorting but with return_channels=True
-    """
-    collection = _collection_filter_from_args(probe, spike_sorter)
-    _logger.debug(f"load spike sorting with collection filter {collection}")
-    return _load_spike_sorting(eid, collection=collection, return_channels=True, **kwargs)
-
-
-def load_spike_sorting(eid, one=None, probe=None, dataset_types=None,
-                       spike_sorter=None, revision=None, return_channels=False):
->>>>>>> b6787176
     """
     From an eid, loads spikes and clusters for all probes
     The following set of dataset types are loaded:
@@ -389,7 +375,6 @@
     :param dataset_types: additional spikes/clusters objects to add to the standard default list
     :param spike_sorter: name of the spike sorting you want to load (None for default)
     :param return_channels: (bool) defaults to False otherwise tries and load channels from disk
-<<<<<<< HEAD
     :param brain_regions: ibllib.atlas.regions.BrainRegions object - will label acronyms if provided
     :return: spikes, clusters (dict of bunch, 1 bunch per probe)
     """
@@ -399,14 +384,6 @@
                                            return_channels=False, dataset_types=dataset_types,
                                            brain_regions=brain_regions)
     return spikes, clusters
-=======
-    :return: spikes, clusters, channels (dict of bunch, 1 bunch per probe)
-    """
-    collection = _collection_filter_from_args(probe, spike_sorter)
-    _logger.debug(f"load spike sorting with collection filter {collection}")
-    return _load_spike_sorting(eid=eid, one=one, collection=collection, revision=revision,
-                               return_channels=return_channels, dataset_types=dataset_types)
->>>>>>> b6787176
 
 
 def load_spike_sorting_with_channel(eid, one=None, probe=None, aligned=False, dataset_types=None,
