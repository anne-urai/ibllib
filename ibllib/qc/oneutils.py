--- conflicted
+++ resolved
@@ -9,6 +9,7 @@
 from oneibl.one import ONE
 
 log = logging.getLogger("ibllib")
+
 
 
 def download_taskqc_raw_data(eid, one=None, fpga=False):
@@ -69,13 +70,8 @@
         one.load(eid, download_only=True, dry_run=dry, dataset_types=min_dsts, clobber=force)
 
 
-<<<<<<< HEAD
-def uuid_to_path(func=None, dl=False, full=False, dry=False, force=False, one=None):
-    """ Check if first argument of func is eID, if valid return path with oprional download
-=======
 def uuid_to_path(func=None, dl=False, full=False, dry=False, force=False):
     """ Check if first argument of func is eID, if valid return path with optional download
->>>>>>> f90367e8
     """
     if func is None:
         return partial(uuid_to_path, dl=dl, full=full, dry=dry, force=force)
