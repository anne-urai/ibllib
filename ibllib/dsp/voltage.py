--- conflicted
+++ resolved
@@ -302,246 +302,6 @@
     pbar.close()
 
 
-<<<<<<< HEAD
-def decompress_destripe_cbin(sr_file, output_file=None, h=None, wrot=None, append=False, nc_out=None,
-                             dtype=np.int16, ns2add=0, nbatch=None, nprocesses=None):
-    """
-    From a spikeglx Reader object, decompresses and apply ADC.
-    Saves output as a flat binary file in int16
-    Production version with optimized FFTs - requires pyfftw
-    :param sr: seismic reader object (spikeglx.Reader)
-    :param output_file: (optional, defaults to .bin extension of the compressed bin file)
-    :param h: (optional)
-    :param wrot: (optional) whitening matrix [nc x nc] or amplitude scalar to apply to the output
-    :param append: (optional, False) for chronic recordings, append to end of file
-    :param nc_out: (optional, True) saves non selected channels (synchronisation trace) in output
-    :param dtype: (optional, np.int16) output sample format
-    :param ns2add: (optional) for kilosort, adds padding samples at the end of the file so the total
-    number of samples is a multiple of the batchsize
-    :param nbatch: (optional) batch size
-    :param nprocesses: (optional) number of parallel processes to run, defaults to number or processes detected with joblib
-    :return:
-    """
-
-    SAMPLES_TAPER = 128
-    NBATCH = nbatch or 65536
-    # handles input parameters
-    assert isinstance(sr_file, str) or isinstance(sr_file, Path)
-    sr = spikeglx.Reader(sr_file, open=True)
-    butter_kwargs = {'N': 3, 'Wn': 300 / sr.fs / 2, 'btype': 'highpass'}
-    k_kwargs = {'ntr_pad': 60, 'ntr_tap': 0, 'lagc': 3000,
-                'butter_kwargs': {'N': 3, 'Wn': 0.01, 'btype': 'highpass'}}
-    h = neuropixel.trace_header(version=1) if h is None else h
-    output_file = sr.file_bin.with_suffix('.bin') if output_file is None else output_file
-    assert output_file != sr.file_bin
-    taper = np.r_[0, scipy.signal.windows.cosine((SAMPLES_TAPER - 1) * 2), 0]
-    # create the FFT stencils
-    ncv = h['x'].size  # number of channels
-    nc_out = nc_out or sr.nc
-    # compute LP filter coefficients
-    sos = scipy.signal.butter(**butter_kwargs, output='sos')
-    nbytes = dtype(1).nbytes
-    nprocesses = nprocesses or cpu_count()
-
-    if append:
-        # need to find the end of the file and the offset
-        sr_out = spikeglx.Reader(output_file)
-        offset = sr_out.ns * sr_out.nc * nbytes
-    else:
-        offset = 0
-        open(output_file, 'wb').close()
-
-    # chunks to split the file into, dependent on number of parallel processes
-    CHUNK_SIZE = int(sr.ns / nprocesses)
-
-    def my_function(i_chunk, n_chunk):
-        _sr = spikeglx.Reader(sr_file)
-
-        n_batch = int(np.ceil(i_chunk * CHUNK_SIZE / NBATCH))
-        first_s = (NBATCH - SAMPLES_TAPER * 2) * n_batch
-
-        # Find the maximum sample for each chunk
-        max_s = _sr.ns if i_chunk == n_chunk - 1 else (i_chunk + 1) * CHUNK_SIZE
-        pbar = tqdm(total=CHUNK_SIZE / _sr.fs)
-        with open(output_file, 'r+b') as fid:
-            if i_chunk == 0:
-                fid.seek(offset)
-            else:
-                fid.seek(offset + ((first_s + SAMPLES_TAPER) * nc_out * nbytes))
-
-            while True:
-                last_s = np.minimum(NBATCH + first_s, _sr.ns)
-
-                # Apply tapers
-                chunk = _sr[first_s:last_s, :ncv].T
-                chunk[:, :SAMPLES_TAPER] *= taper[:SAMPLES_TAPER]
-                chunk[:, -SAMPLES_TAPER:] *= taper[SAMPLES_TAPER:]
-
-                # Apply filters
-                chunk = scipy.signal.sosfiltfilt(sos, chunk)
-                chunk = fshift(chunk, s=h['sample_shift'])
-                chunk = kfilt(chunk, **k_kwargs)
-
-                # Find the indices to save
-                ind2save = [SAMPLES_TAPER, NBATCH - SAMPLES_TAPER]
-
-                if first_s == 0:
-                    # for the first batch save the start with taper applied
-                    ind2save[0] = 0
-
-                if last_s == _sr.ns:
-                    # for the very last batch save the end with taper applied
-                    ind2save[1] = NBATCH
-
-                # add back sync trace and save
-                chunk = np.r_[chunk, _sr[first_s:last_s, ncv:].T].T
-                intnorm = 1 / _sr.channel_conversion_sample2v['ap'] if dtype == np.int16 else 1.
-                chunk = chunk[slice(*ind2save), :] * intnorm
-
-                if wrot is not None:
-                    chunk[:, :ncv] = np.dot(chunk[:, :ncv], wrot)
-
-                chunk[:, :nc_out].astype(np.int16).tofile(fid)
-                first_s += NBATCH - SAMPLES_TAPER * 2
-                pbar.update(NBATCH / _sr.fs)
-                if last_s >= max_s:
-                    if last_s == _sr.ns:
-                        if ns2add > 0:
-                            np.tile(chunk[-1, :nc_out].astype(dtype), (ns2add, 1)).tofile(fid)
-                    break
-        pbar.close()
-
-    _ = Parallel(n_jobs=nprocesses)(delayed(my_function)(i, nprocesses) for i in range(nprocesses))
-    sr.close()
-
-
-def decompress_destripe_cbin_pyfft_parallel(sr_file, output_file=None, h=None, wrot=None, append=False, nc_out=None,
-                                            dtype=np.int16, ns2add=0, nbatch=None, nprocesses=None):
-    """
-    From a spikeglx Reader object, decompresses and apply ADC.
-    Saves output as a flat binary file in int16
-    Production version with optimized FFTs - requires pyfftw
-    :param sr: seismic reader object (spikeglx.Reader)
-    :param output_file: (optional, defaults to .bin extension of the compressed bin file)
-    :param h: (optional)
-    :param wrot: (optional) whitening matrix [nc x nc] or amplitude scalar to apply to the output
-    :param append: (optional, False) for chronic recordings, append to end of file
-    :param nc_out: (optional, True) saves non selected channels (synchronisation trace) in output
-    :param dtype: (optional, np.int16) output sample format
-    :param ns2add: (optional) for kilosort, adds padding samples at the end of the file so the total
-    number of samples is a multiple of the batchsize
-    :param nbatch: (optional) batch size
-    :param nprocesses: (optional) number of parallel processes to run, defaults to number or processes detected with joblib
-    :return:
-    """
-    import pyfftw
-    SAMPLES_TAPER = 128
-    NBATCH = nbatch or 65536
-    # handles input parameters
-    assert isinstance(sr_file, str) or isinstance(sr_file, Path)
-    sr = spikeglx.Reader(sr_file, open=True)
-    butter_kwargs = {'N': 3, 'Wn': 300 / sr.fs / 2, 'btype': 'highpass'}
-    k_kwargs = {'ntr_pad': 60, 'ntr_tap': 0, 'lagc': 3000,
-                'butter_kwargs': {'N': 3, 'Wn': 0.01, 'btype': 'highpass'}}
-    h = neuropixel.trace_header(version=1) if h is None else h
-    output_file = sr.file_bin.with_suffix('.bin') if output_file is None else output_file
-    assert output_file != sr.file_bin
-    taper = np.r_[0, scipy.signal.windows.cosine((SAMPLES_TAPER - 1) * 2), 0]
-    # create the FFT stencils
-    ncv = h['x'].size  # number of channels
-    nc_out = nc_out or sr.nc
-    # compute LP filter coefficients
-    sos = scipy.signal.butter(**butter_kwargs, output='sos')
-    nbytes = dtype(1).nbytes
-    nprocesses = nprocesses or cpu_count()
-
-    win = pyfftw.empty_aligned((ncv, NBATCH), dtype='float32')
-    WIN = pyfftw.empty_aligned((ncv, int(NBATCH / 2 + 1)), dtype='complex64')
-    fft_object = pyfftw.FFTW(win, WIN, axes=(1,), direction='FFTW_FORWARD', threads=4)
-    dephas = np.zeros((ncv, NBATCH), dtype=np.float32)
-    dephas[:, 1] = 1.
-    DEPHAS = np.exp(1j * np.angle(fft_object(dephas)) * h['sample_shift'][:, np.newaxis])
-
-    if append:
-        # need to find the end of the file and the offset
-        sr_out = spikeglx.Reader(output_file)
-        offset = sr_out.ns * sr_out.nc * nbytes
-    else:
-        offset = 0
-        open(output_file, 'wb').close()
-
-    # chunks to split the file into, dependent on number of parallel processes
-    CHUNK_SIZE = int(sr.ns / nprocesses)
-
-    def my_function(i_chunk, n_chunk):
-        _sr = spikeglx.Reader(sr_file)
-
-        n_batch = int(np.ceil(i_chunk * CHUNK_SIZE / NBATCH))
-        first_s = (NBATCH - SAMPLES_TAPER * 2) * n_batch
-
-        # Find the maximum sample for each chunk
-        max_s = _sr.ns if i_chunk == n_chunk - 1 else (i_chunk + 1) * CHUNK_SIZE
-        pbar = tqdm(total=CHUNK_SIZE / _sr.fs)
-
-        win = pyfftw.empty_aligned((ncv, NBATCH), dtype='float32')
-        WIN = pyfftw.empty_aligned((ncv, int(NBATCH / 2 + 1)), dtype='complex64')
-        fft_object = pyfftw.FFTW(win, WIN, axes=(1,), direction='FFTW_FORWARD', threads=4)
-        ifft_object = pyfftw.FFTW(WIN, win, axes=(1,), direction='FFTW_BACKWARD', threads=4)
-
-        with open(output_file, 'r+b') as fid:
-            if i_chunk == 0:
-                fid.seek(offset)
-            else:
-                fid.seek(offset + ((first_s + SAMPLES_TAPER) * nc_out * nbytes))
-
-            while True:
-                last_s = np.minimum(NBATCH + first_s, _sr.ns)
-
-                # Apply tapers
-                chunk = _sr[first_s:last_s, :ncv].T
-                chunk[:, :SAMPLES_TAPER] *= taper[:SAMPLES_TAPER]
-                chunk[:, -SAMPLES_TAPER:] *= taper[SAMPLES_TAPER:]
-
-                # Apply filters
-                chunk = scipy.signal.sosfiltfilt(sos, chunk)
-
-                # Find the indices to save
-                ind2save = [SAMPLES_TAPER, NBATCH - SAMPLES_TAPER]
-
-                if last_s == _sr.ns:
-                    # for the last batch just use the normal fft as the stencil doesn't fit
-                    chunk = fshift(chunk, s=h['sample_shift'])
-                    ind2save[1] = NBATCH
-                else:
-                    # apply precomputed fshift of the proper length
-                    chunk = ifft_object(fft_object(chunk) * DEPHAS)
-
-                if first_s == 0:
-                    # for the first batch save the start with taper applied
-                    ind2save[0] = 0
-
-                # add back sync trace and save
-                chunk = kfilt(chunk, **k_kwargs)
-                chunk = np.r_[chunk, _sr[first_s:last_s, ncv:].T].T
-                intnorm = 1 / _sr.channel_conversion_sample2v['ap'] if dtype == np.int16 else 1.
-                chunk = chunk[slice(*ind2save), :] * intnorm
-
-                if wrot is not None:
-                    chunk[:, :ncv] = np.dot(chunk[:, :ncv], wrot)
-
-                chunk[:, :nc_out].astype(np.int16).tofile(fid)
-                first_s += NBATCH - SAMPLES_TAPER * 2
-                pbar.update(NBATCH / _sr.fs)
-                if last_s >= max_s:
-                    if last_s == _sr.ns:
-                        if ns2add > 0:
-                            np.tile(chunk[-1, :nc_out].astype(dtype), (ns2add, 1)).tofile(fid)
-                    break
-        pbar.close()
-
-    _ = Parallel(n_jobs=nprocesses)(delayed(my_function)(i, nprocesses) for i in range(nprocesses))
-    sr.close()
-=======
 def rcoeff(x, y):
     """
     Computes pairwise Person correlation coefficients for matrices.
@@ -652,5 +412,4 @@
     # indices
     ichannels[idead] = 1
     ichannels[inoisy] = 2
-    return ichannels, xfeats
->>>>>>> 27a494f4
+    return ichannels, xfeats