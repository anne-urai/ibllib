#!/usr/bin/env python
# -*- coding:utf-8 -*-
# @Author: Niccolò Bonacchi, Miles Wells
# @Date: Monday, July 16th 2018, 1:28:46 pm
"""
Raw Data Loader functions for PyBpod rig

Module contains one loader function per raw datafile
"""
import json
import logging
import wave
from collections import OrderedDict
from datetime import datetime
from pathlib import Path
from typing import Union

import numpy as np
import pandas as pd

from ibllib.io import jsonable
from ibllib.dsp.utils import fronts
from ibllib.io.video import assert_valid_label
from ibllib.misc import version
from ibllib.time import uncycle_pgts, convert_pgts

_logger = logging.getLogger('ibllib')


def trial_times_to_times(raw_trial):
    """
    Parse and convert all trial timestamps to "absolute" time.
    Float64 seconds from session start.

    0---BpodStart---TrialStart0---------TrialEnd0-----TrialStart1---TrialEnd1...0---ts0---ts1---
    tsN...absTS = tsN + TrialStartN - BpodStart

    Bpod timestamps are in microseconds (µs)
    PyBpod timestamps are is seconds (s)

    :param raw_trial: raw tiral data
    :type raw_trial: dict
    :return: trial data with modified timestamps
    :rtype: dict
    """
    ts_bs = raw_trial['behavior_data']['Bpod start timestamp']
    ts_ts = raw_trial['behavior_data']['Trial start timestamp']
    # ts_te = raw_trial['behavior_data']['Trial end timestamp']

    def convert(ts):
        return ts + ts_ts - ts_bs

    converted_events = {}
    for k, v in raw_trial['behavior_data']['Events timestamps'].items():
        converted_events.update({k: [convert(i) for i in v]})
    raw_trial['behavior_data']['Events timestamps'] = converted_events

    converted_states = {}
    for k, v in raw_trial['behavior_data']['States timestamps'].items():
        converted_states.update({k: [[convert(i) for i in x] for x in v]})
    raw_trial['behavior_data']['States timestamps'] = converted_states

    shift = raw_trial['behavior_data']['Bpod start timestamp']
    raw_trial['behavior_data']['Bpod start timestamp'] -= shift
    raw_trial['behavior_data']['Trial start timestamp'] -= shift
    raw_trial['behavior_data']['Trial end timestamp'] -= shift
    assert(raw_trial['behavior_data']['Bpod start timestamp'] == 0)
    return raw_trial


def load_bpod(session_path):
    """
    Load both settings and data from bpod (.json and .jsonable)

    :param session_path: Absolute path of session folder
    :return: dict settings and list of dicts data
    """
    return load_settings(session_path), load_data(session_path)


def load_data(session_path: Union[str, Path], time='absolute'):
    """
    Load PyBpod data files (.jsonable).

    Bpod timestamps are in microseconds (µs)
    PyBpod timestamps are is seconds (s)

    :param session_path: Absolute path of session folder
    :type session_path: str, Path
    :return: A list of len ntrials each trial being a dictionary
    :rtype: list of dicts
    """
    if session_path is None:
        _logger.warning("No data loaded: session_path is None")
        return
    path = Path(session_path).joinpath("raw_behavior_data")
    path = next(path.glob("_iblrig_taskData.raw*.jsonable"), None)
    if not path:
        _logger.warning("No data loaded: could not find raw data file")
        return None
    data = jsonable.read(path)
    if time == 'absolute':
        data = [trial_times_to_times(t) for t in data]
    return data


def load_camera_ssv_times(session_path, camera: str):
    """
    Load the bonsai frame and camera timestamps from Camera.timestamps.ssv

    NB: For some sessions the frame times are in the first column, in others the order is reversed.

    :param session_path: Absolute path of session folder
    :param camera: Name of the camera to load, e.g. 'left'
    :return: array of datetimes, array of frame times in seconds
    """
    camera = assert_valid_label(camera)
    file = Path(session_path) / 'raw_video_data' / f'_iblrig_{camera.lower()}Camera.timestamps.ssv'
    assert file.exists()
    # NB: Numpy has deprecated support for non-naive timestamps.
    # Converting them is extremely slow: 6000 timestamps takes 0.8615s vs 0.0352s.
    # from datetime import timezone
    # c = {0: lambda x: datetime.fromisoformat(x).astimezone(timezone.utc).replace(tzinfo=None)}

    # Determine the order of the columns by reading one line and testing whether the first value
    # is an integer or not.
    with open(file, 'r') as f:
        line = f.readline()
    type_map = OrderedDict(bonsai='<M8[ns]', camera='<u4')
    try:
        int(line.split(' ')[1])
    except ValueError:
        type_map.move_to_end('bonsai')
    ssv_params = dict(names=type_map.keys(), dtype=','.join(type_map.values()), delimiter=' ')
    ssv_times = np.genfromtxt(file, **ssv_params)  # np.loadtxt is slower for some reason
    bonsai_times = ssv_times['bonsai']
    camera_times = uncycle_pgts(convert_pgts(ssv_times['camera']))
    return bonsai_times, camera_times


def load_embedded_frame_data(session_path, label: str, raw=False):
    """
<<<<<<< HEAD
    Load the embedded frame count and GPIO for a given session.  If the files don't exist,
    or are empty, None values are returned
    :param session_path: Absolute path of session folder
    :param label: The specific video to load, one of ('left', 'right', 'body')
    :param raw: If True the raw data are returned without preprocessing, otherwise GPIO is
    returned as dictionary of front indices and polarities; frame count returned starting from 0
    :return: The frame count, the GPIO pin state
    """
    label = assert_valid_label(label)
    if session_path is None:
        return None, None
    raw_path = Path(session_path).joinpath('raw_video_data')

    # Load frame count
    count_file = raw_path / f'_iblrig_{label}Camera.frame_counter.bin'
    count = np.fromfile(count_file, dtype=np.float64).astype(int) if count_file.exists() else []
    if len(count) == 0:
        count = None
    elif not raw:
        count -= count[0]  # start from zero

    # Load pin state
    GPIO_file = raw_path / f'_iblrig_{label}Camera.GPIO.bin'
    gpio = np.fromfile(GPIO_file, dtype=np.float64).astype(int) if GPIO_file.exists() else []

    if len(gpio) == 0:
        gpio = None
    elif not raw:
        if np.unique(gpio).size != 2:
            _logger.warning('pin state noisy')
=======
    Load the embedded frame count and GPIO for a given session.  If the file doesn't exist,
    or is empty, None values are returned.
    :param session_path: Absolute path of session folder
    :param label: The specific video to load, one of ('left', 'right', 'body')
    :param raw: If True the raw data are returned without preprocessing, otherwise frame count is
    returned starting from 0 and the GPIO is returned as a dict of indices
    :return: The frame count, GPIO
    """
    count = load_camera_frame_count(session_path, label, raw=raw)
    gpio = load_camera_gpio(session_path, label, as_dict=not raw)
    return count, gpio


def load_camera_frame_count(session_path, label: str, raw=True):
    """
    Load the embedded frame count for a given session.  If the file doesn't exist, or is empty,
    a None value is returned.
    :param session_path: Absolute path of session folder
    :param label: The specific video to load, one of ('left', 'right', 'body')
    :param raw: If True the raw data are returned without preprocessing, otherwise frame count is
    returned starting from 0
    :return: The frame count
    """
    if session_path is None:
        return
    raw_path = Path(session_path).joinpath('raw_video_data')

    # Load frame count
    count_file = raw_path / f'_iblrig_{assert_valid_label(label)}Camera.frame_counter.bin'
    count = np.fromfile(count_file, dtype=np.float64).astype(int) if count_file.exists() else []
    if len(count) == 0:
        return
    if not raw:
        count -= count[0]  # start from zero
    return count


def load_camera_gpio(session_path, label: str, as_dict=False):
    """
    Load the GPIO for a given session.  If the file doesn't exist, or is empty, a None value is
    returned.
    :param session_path: Absolute path of session folder
    :param label: The specific video to load, one of ('left', 'right', 'body')
    :param as_dict: If False the raw data are returned without preprocessing, otherwise GPIO is
    returned as dictionary of front indices and polarities
    :return: The GPIO pin state
    """
    if session_path is None:
        return
    raw_path = Path(session_path).joinpath('raw_video_data')

    # Load pin state
    GPIO_file = raw_path / f'_iblrig_{assert_valid_label(label)}Camera.GPIO.bin'
    gpio = np.fromfile(GPIO_file, dtype=np.float64).astype(int) if GPIO_file.exists() else []

    if len(gpio) == 0:
        return
    if as_dict:
        n_states = np.unique(gpio).size
        if n_states == 1:
            _logger.error('No GPIO changes')
            return None
        elif np.unique(gpio).size != 2:
            _logger.warning('GPIO noisy')
>>>>>>> e9bff98c
        thresh = int((gpio.max() - gpio.min()) / 2)
        gpio = dict(zip(('indices', 'polarities'), fronts(gpio, step=thresh)))
        gpio['polarities'] = np.sign(gpio['polarities'])

<<<<<<< HEAD
    return count, gpio
=======
    return gpio
>>>>>>> e9bff98c


def load_settings(session_path: Union[str, Path]):
    """
    Load PyBpod Settings files (.json).

    [description]

    :param session_path: Absolute path of session folder
    :type session_path: str, Path
    :return: Settings dictionary
    :rtype: dict
    """
    if session_path is None:
        _logger.warning("No data loaded: session_path is None")
        return
    path = Path(session_path).joinpath("raw_behavior_data")
    path = next(path.glob("_iblrig_taskSettings.raw*.json"), None)
    if not path:
        _logger.warning("No data loaded: could not find raw settings file")
        return None
    with open(path, 'r') as f:
        settings = json.load(f)
    if 'IBLRIG_VERSION_TAG' not in settings.keys():
        settings['IBLRIG_VERSION_TAG'] = ''
    return settings


def load_stim_position_screen(session_path):
    path = Path(session_path).joinpath("raw_behavior_data")
    path = next(path.glob("_iblrig_stimPositionScreen.raw*.csv"), None)

    data = pd.read_csv(path, sep=',', header=None, error_bad_lines=False)
    data.columns = ['contrast', 'position', 'bns_ts']
    data[2] = pd.to_datetime(data[2])
    return data


def load_encoder_events(session_path, settings=False):
    """
    Load Rotary Encoder (RE) events raw data file.

    Assumes that a folder called "raw_behavior_data" exists in folder.

    Events number correspond to following bpod states:
    1: correct / hide_stim
    2: stim_on
    3: closed_loop
    4: freeze_error / freeze_correct

    >>> data.columns
    >>> ['re_ts',   # Rotary Encoder Timestamp (ms) 'numpy.int64'
         'sm_ev',   # State Machine Event           'numpy.int64'
         'bns_ts']  # Bonsai Timestamp (int)        'pandas.Timestamp'
        # pd.to_datetime(data.bns_ts) to work in datetimes

    :param session_path: [description]
    :type session_path: [type]
    :return: dataframe w/ 3 cols and (ntrials * 3) lines
    :rtype: Pandas.DataFrame
    """
    if session_path is None:
        return
    path = Path(session_path).joinpath("raw_behavior_data")
    path = next(path.glob("_iblrig_encoderEvents.raw*.ssv"), None)
    if not settings:
        settings = load_settings(session_path)
    if settings is None or settings['IBLRIG_VERSION_TAG'] == '':
        settings = {'IBLRIG_VERSION_TAG': '100.0.0'}
        # auto-detect old files when version is not labeled
        with open(path) as fid:
            line = fid.readline()
        if line.startswith('Event') and 'StateMachine' in line:
            settings = {'IBLRIG_VERSION_TAG': '0.0.0'}
    if not path:
        return None
    if version.ge(settings['IBLRIG_VERSION_TAG'], '5.0.0'):
        return _load_encoder_events_file_ge5(path)
    else:
        return _load_encoder_events_file_lt5(path)


def _load_encoder_ssv_file(file_path, **kwargs):
    file_path = Path(file_path)
    if file_path.stat().st_size == 0:
        _logger.error(f"{file_path.name} is an empty file. ")
        raise ValueError(f"{file_path.name} is an empty file. ABORT EXTRACTION. ")
    return pd.read_csv(file_path, sep=' ', header=None, error_bad_lines=False, **kwargs)


def _load_encoder_positions_file_lt5(file_path):
    """
    File loader without the session overhead
    :param file_path:
    :return: dataframe of encoder events
    """
    data = _load_encoder_ssv_file(file_path,
                                  names=['_', 're_ts', 're_pos', 'bns_ts', '__'],
                                  usecols=['re_ts', 're_pos', 'bns_ts'])
    return _groom_wheel_data_lt5(data, label='_iblrig_encoderPositions.raw.ssv', path=file_path)


def _load_encoder_positions_file_ge5(file_path):
    """
    File loader without the session overhead
    :param file_path:
    :return: dataframe of encoder events
    """
    data = _load_encoder_ssv_file(file_path,
                                  names=['re_ts', 're_pos', '_'],
                                  usecols=['re_ts', 're_pos'])
    return _groom_wheel_data_ge5(data, label='_iblrig_encoderPositions.raw.ssv', path=file_path)


def _load_encoder_events_file_lt5(file_path):
    """
    File loader without the session overhead
    :param file_path:
    :return: dataframe of encoder events
    """
    data = _load_encoder_ssv_file(file_path,
                                  names=['_', 're_ts', '__', 'sm_ev', 'bns_ts', '___'],
                                  usecols=['re_ts', 'sm_ev', 'bns_ts'])
    return _groom_wheel_data_lt5(data, label='_iblrig_encoderEvents.raw.ssv', path=file_path)


def _load_encoder_events_file_ge5(file_path):
    """
    File loader without the session overhead
    :param file_path:
    :return: dataframe of encoder events
    """
    data = _load_encoder_ssv_file(file_path,
                                  names=['re_ts', 'sm_ev', '_'],
                                  usecols=['re_ts', 'sm_ev'])
    return _groom_wheel_data_ge5(data, label='_iblrig_encoderEvents.raw.ssv', path=file_path)


def load_encoder_positions(session_path, settings=False):
    """
    Load Rotary Encoder (RE) positions from raw data file within a session path.

    Assumes that a folder called "raw_behavior_data" exists in folder.
    Positions are RE ticks [-512, 512] == [-180º, 180º]
    0 == trial stim init position
    Positive nums are rightwards movements (mouse) or RE CW (mouse)

    Variable line number, depends on movements.

    Raw datafile Columns:
        Position, RE timestamp, RE Position, Bonsai Timestamp

    Position is always equal to 'Position' so this column was dropped.

    >>> data.columns
    >>> ['re_ts',   # Rotary Encoder Timestamp (ms)     'numpy.int64'
         're_pos',  # Rotary Encoder position (ticks)   'numpy.int64'
         'bns_ts']  # Bonsai Timestamp                  'pandas.Timestamp'
        # pd.to_datetime(data.bns_ts) to work in datetimes

    :param session_path: Absolute path of session folder
    :type session_path: str
    :return: dataframe w/ 3 cols and N positions
    :rtype: Pandas.DataFrame
    """
    if session_path is None:
        return
    path = Path(session_path).joinpath("raw_behavior_data")
    path = next(path.glob("_iblrig_encoderPositions.raw*.ssv"), None)
    if not settings:
        settings = load_settings(session_path)
    if settings is None or settings['IBLRIG_VERSION_TAG'] == '':
        settings = {'IBLRIG_VERSION_TAG': '100.0.0'}
        # auto-detect old files when version is not labeled
        with open(path) as fid:
            line = fid.readline()
        if line.startswith('Position'):
            settings = {'IBLRIG_VERSION_TAG': '0.0.0'}
    if not path:
        _logger.warning("No data loaded: could not find raw encoderPositions file")
        return None
    if version.ge(settings['IBLRIG_VERSION_TAG'], '5.0.0'):
        return _load_encoder_positions_file_ge5(path)
    else:
        return _load_encoder_positions_file_lt5(path)


def load_encoder_trial_info(session_path):
    """
    Load Rotary Encoder trial info from raw data file.

    Assumes that a folder calles "raw_behavior_data" exists in folder.

    NOTE: Last trial probably inexistent data (Trial info is sent on trial start
    and data is only saved on trial exit...) max(trialnum) should be N+1 if N
    is the amount of trial data saved.

    Raw datafile Columns:

    >>> data.columns
    >>> ['trial_num',     # Trial Number                     'numpy.int64'
         'stim_pos_init', # Initial position of visual stim  'numpy.int64'
         'stim_contrast', # Contrast of visual stimulus      'numpy.float64'
         'stim_freq',     # Frequency of gabor patch         'numpy.float64'
         'stim_angle',    # Angle of Gabor 0 = Vertical      'numpy.float64'
         'stim_gain',     # Wheel gain (mm/º of stim)        'numpy.float64'
         'stim_sigma',    # Size of patch                    'numpy.float64'
         'stim_phase',    # Phase of gabor                    'numpy.float64'
         'bns_ts' ]       # Bonsai Timestamp                 'pandas.Timestamp'
        # pd.to_datetime(data.bns_ts) to work in datetimes

    :param session_path: Absoulte path of session folder
    :type session_path: str
    :return: dataframe w/ 9 cols and ntrials lines
    :rtype: Pandas.DataFrame
    """
    if session_path is None:
        return
    path = Path(session_path).joinpath("raw_behavior_data")
    path = next(path.glob("_iblrig_encoderTrialInfo.raw*.ssv"), None)
    if not path:
        return None
    data = pd.read_csv(path, sep=' ', header=None)
    data = data.drop([9], axis=1)
    data.columns = ['trial_num', 'stim_pos_init', 'stim_contrast', 'stim_freq',
                    'stim_angle', 'stim_gain', 'stim_sigma', 'stim_phase', 'bns_ts']
    # return _groom_wheel_data_lt5(data, label='_iblrig_encoderEvents.raw.ssv', path=path)
    return data


def load_ambient_sensor(session_path):
    """
    Load Ambient Sensor data from session.

    Probably could be extracted to DatasetTypes:
    _ibl_trials.temperature_C, _ibl_trials.airPressure_mb,
    _ibl_trials.relativeHumidity
    Returns a list of dicts one dict per trial.
    dict keys are:
    dict_keys(['Temperature_C', 'AirPressure_mb', 'RelativeHumidity'])

    :param session_path: Absoulte path of session folder
    :type session_path: str
    :return: list of dicts
    :rtype: list
    """
    if session_path is None:
        return
    path = Path(session_path).joinpath("raw_behavior_data")
    path = next(path.glob("_iblrig_ambientSensorData.raw*.jsonable"), None)
    if not path:
        return None
    data = []
    with open(path, 'r') as f:
        for line in f:
            data.append(json.loads(line))
    return data


def load_mic(session_path):
    """
    Load Microphone wav file to np.array of len nSamples

    :param session_path: Absoulte path of session folder
    :type session_path: str
    :return: An array of values of the sound waveform
    :rtype: numpy.array
    """
    if session_path is None:
        return
    path = Path(session_path).joinpath("raw_behavior_data")
    path = next(path.glob("_iblrig_micData.raw*.wav"), None)
    if not path:
        return None
    fp = wave.open(path)
    nchan = fp.getnchannels()
    N = fp.getnframes()
    dstr = fp.readframes(N * nchan)
    data = np.frombuffer(dstr, np.int16)
    data = np.reshape(data, (-1, nchan))
    return data


def _clean_wheel_dataframe(data, label, path):
    if np.any(data.isna()):
        _logger.warning(label + ' has missing/incomplete records \n %s', path)
    # first step is to re-interpret as numeric objects if not already done
    for col in data.columns:
        if data[col].dtype == np.object and col not in ['bns_ts']:
            data[col] = pd.to_numeric(data[col], errors='coerce')
    # then drop Nans and duplicates
    data.dropna(inplace=True)
    data.drop_duplicates(keep='first', inplace=True)
    data.reset_index(inplace=True)
    # handle the clock resets when microseconds exceed uint32 max value
    drop_first = False
    data['re_ts'] = data['re_ts'].astype(np.double, copy=False)
    if any(np.diff(data['re_ts']) < 0):
        ind = np.where(np.diff(data['re_ts']) < 0)[0]
        for i in ind:
            # the first sample may be corrupt, in this case throw away
            if i <= 1:
                drop_first = i
                _logger.warning(label + ' rotary encoder positions timestamps'
                                        ' first sample corrupt ' + str(path))
            # if it's an uint32 wraparound, the diff should be close to 2 ** 32
            elif 32 - np.log2(data['re_ts'][i] - data['re_ts'][i + 1]) < 0.2:
                data.loc[i + 1:, 're_ts'] = data.loc[i + 1:, 're_ts'] + 2 ** 32
            # there is also the case where 2 positions are swapped and need to be swapped back

            elif data['re_ts'][i] > data['re_ts'][i + 1] > data['re_ts'][i - 1]:
                _logger.warning(label + ' rotary encoder timestamps swapped at index: ' +
                                str(i) + '  ' + str(path))
                a, b = data.iloc[i].copy(), data.iloc[i + 1].copy()
                data.iloc[i], data.iloc[i + 1] = b, a
            # if none of those 3 cases apply, raise an error
            else:
                _logger.error(label + ' Rotary encoder timestamps are not sorted.' + str(path))
                data.sort_values('re_ts', inplace=True)
                data.reset_index(inplace=True)
    if drop_first is not False:
        data.drop(data.loc[:drop_first].index, inplace=True)
        data = data.reindex()
    return data


def _groom_wheel_data_lt5(data, label='file ', path=''):
    """
    The whole purpose of this function is to account for variability and corruption in
    the wheel position files. There are many possible errors described below, but
    nothing excludes getting new ones.
    """
    data = _clean_wheel_dataframe(data, label, path)
    data.drop(data.loc[data.bns_ts.apply(len) != 33].index, inplace=True)
    # check if the time scale is in ms
    sess_len_sec = (datetime.strptime(data['bns_ts'].iloc[-1][:25], '%Y-%m-%dT%H:%M:%S.%f') -
                    datetime.strptime(data['bns_ts'].iloc[0][:25], '%Y-%m-%dT%H:%M:%S.%f')).seconds
    if data['re_ts'].iloc[-1] / (sess_len_sec + 1e-6) < 1e5:  # should be 1e6 normally
        _logger.warning('Rotary encoder reset logs events in ms instead of us: ' +
                        'RE firmware needs upgrading and wheel velocity is potentially inaccurate')
        data['re_ts'] = data['re_ts'] * 1000
    return data


def _groom_wheel_data_ge5(data, label='file ', path=''):
    """
    The whole purpose of this function is to account for variability and corruption in
    the wheel position files. There are many possible errors described below, but
    nothing excludes getting new ones.
    """
    data = _clean_wheel_dataframe(data, label, path)
    # check if the time scale is in ms
    if (data['re_ts'].iloc[-1] - data['re_ts'].iloc[0]) / 1e6 < 20:
        _logger.warning('Rotary encoder reset logs events in ms instead of us: ' +
                        'RE firmware needs upgrading and wheel velocity is potentially inaccurate')
        data['re_ts'] = data['re_ts'] * 1000
    return data


def save_bool(save, dataset_type):
    if isinstance(save, bool):
        out = save
    elif isinstance(save, list):
        out = (dataset_type in save) or (Path(dataset_type).stem in save)
    if out:
        _logger.debug('extracting' + dataset_type)
    return out


def sync_trials_robust(t0, t1, diff_threshold=0.001, drift_threshold_ppm=200, max_shift=5,
                       return_index=False):
    """
    Attempts to find matching timestamps in 2 time-series that have an offset, are drifting,
    and are most likely incomplete: sizes don't have to match, some pulses may be missing
    in any series.
    Only works with irregular time series as it relies on the derivative to match sync.
    :param t0:
    :param t1:
    :param diff_threshold:
    :param drift_threshold_ppm: (150)
    :param max_shift: (200)
    :param return_index (False)
    :return:
    """
    nsync = min(t0.size, t1.size)
    dt0 = np.diff(t0)
    dt1 = np.diff(t1)
    ind = np.zeros_like(dt0) * np.nan
    i0 = 0
    i1 = 0
    cdt = np.nan  # the current time difference between the two series to compute drift
    while i0 < (nsync - 1):
        # look in the next max_shift events the ones whose derivative match
        isearch = np.arange(i1, min(max_shift + i1, dt1.size))
        dec = np.abs(dt0[i0] - dt1[isearch]) < diff_threshold
        # another constraint is to check the dt for the maximum drift
        if ~np.isnan(cdt):
            drift_ppm = np.abs((cdt - (t0[i0] - t1[isearch])) / dt1[isearch]) * 1e6
            dec = np.logical_and(dec, drift_ppm <= drift_threshold_ppm)
        # if one is found
        if np.any(dec):
            ii1 = np.where(dec)[0][0]
            ind[i0] = i1 + ii1
            i1 += ii1 + 1
            cdt = t0[i0 + 1] - t1[i1 + ii1]
        i0 += 1
    it0 = np.where(~np.isnan(ind))[0]
    it1 = ind[it0].astype(np.int)
    ind0 = np.unique(np.r_[it0, it0 + 1])
    ind1 = np.unique(np.r_[it1, it1 + 1])
    if return_index:
        return t0[ind0], t1[ind1], ind0, ind1
    else:
        return t0[ind0], t1[ind1]


def load_bpod_fronts(session_path: str, data: list = False) -> list:
    """load_bpod_fronts
    Loads BNC1 and BNC2 bpod channels times and polarities from session_path

    :param session_path: a valid session_path
    :type session_path: str
    :param data: pre-loaded raw data dict, defaults to False
    :type data: list, optional
    :return: List of dicts BNC1 and BNC2 {"times": np.array, "polarities":np.array}
    :rtype: list
    """
    if not data:
        data = load_data(session_path)

    BNC1_fronts = np.array([[np.nan, np.nan]])
    BNC2_fronts = np.array([[np.nan, np.nan]])
    for tr in data:
        BNC1_fronts = np.append(
            BNC1_fronts,
            np.array(
                [
                    [x, 1]
                    for x in tr["behavior_data"]["Events timestamps"].get("BNC1High", [np.nan])
                ]
            ),
            axis=0,
        )
        BNC1_fronts = np.append(
            BNC1_fronts,
            np.array(
                [
                    [x, -1]
                    for x in tr["behavior_data"]["Events timestamps"].get("BNC1Low", [np.nan])
                ]
            ),
            axis=0,
        )
        BNC2_fronts = np.append(
            BNC2_fronts,
            np.array(
                [
                    [x, 1]
                    for x in tr["behavior_data"]["Events timestamps"].get("BNC2High", [np.nan])
                ]
            ),
            axis=0,
        )
        BNC2_fronts = np.append(
            BNC2_fronts,
            np.array(
                [
                    [x, -1]
                    for x in tr["behavior_data"]["Events timestamps"].get("BNC2Low", [np.nan])
                ]
            ),
            axis=0,
        )

    BNC1_fronts = BNC1_fronts[1:, :]
    BNC1_fronts = BNC1_fronts[BNC1_fronts[:, 0].argsort()]
    BNC2_fronts = BNC2_fronts[1:, :]
    BNC2_fronts = BNC2_fronts[BNC2_fronts[:, 0].argsort()]

    BNC1 = {"times": BNC1_fronts[:, 0], "polarities": BNC1_fronts[:, 1]}
    BNC2 = {"times": BNC2_fronts[:, 0], "polarities": BNC2_fronts[:, 1]}

    return [BNC1, BNC2]


def get_port_events(trial: dict, name: str = '') -> list:
    """get_port_events
    Return all event timestamps from bpod raw data trial that match 'name'
    --> looks in trial['behavior_data']['Events timestamps']

    :param trial: raw trial dict
    :type trial: dict
    :param name: name of event, defaults to ''
    :type name: str, optional
    :return: Sorted list of event timestamps
    :rtype: list
    TODO: add polarities?
    """
    out: list = []
    events = trial['behavior_data']['Events timestamps']
    for k in events:
        if name in k:
            out.extend(events[k])
    out = sorted(out)

    return out<|MERGE_RESOLUTION|>--- conflicted
+++ resolved
@@ -140,38 +140,6 @@
 
 def load_embedded_frame_data(session_path, label: str, raw=False):
     """
-<<<<<<< HEAD
-    Load the embedded frame count and GPIO for a given session.  If the files don't exist,
-    or are empty, None values are returned
-    :param session_path: Absolute path of session folder
-    :param label: The specific video to load, one of ('left', 'right', 'body')
-    :param raw: If True the raw data are returned without preprocessing, otherwise GPIO is
-    returned as dictionary of front indices and polarities; frame count returned starting from 0
-    :return: The frame count, the GPIO pin state
-    """
-    label = assert_valid_label(label)
-    if session_path is None:
-        return None, None
-    raw_path = Path(session_path).joinpath('raw_video_data')
-
-    # Load frame count
-    count_file = raw_path / f'_iblrig_{label}Camera.frame_counter.bin'
-    count = np.fromfile(count_file, dtype=np.float64).astype(int) if count_file.exists() else []
-    if len(count) == 0:
-        count = None
-    elif not raw:
-        count -= count[0]  # start from zero
-
-    # Load pin state
-    GPIO_file = raw_path / f'_iblrig_{label}Camera.GPIO.bin'
-    gpio = np.fromfile(GPIO_file, dtype=np.float64).astype(int) if GPIO_file.exists() else []
-
-    if len(gpio) == 0:
-        gpio = None
-    elif not raw:
-        if np.unique(gpio).size != 2:
-            _logger.warning('pin state noisy')
-=======
     Load the embedded frame count and GPIO for a given session.  If the file doesn't exist,
     or is empty, None values are returned.
     :param session_path: Absolute path of session folder
@@ -236,16 +204,11 @@
             return None
         elif np.unique(gpio).size != 2:
             _logger.warning('GPIO noisy')
->>>>>>> e9bff98c
         thresh = int((gpio.max() - gpio.min()) / 2)
         gpio = dict(zip(('indices', 'polarities'), fronts(gpio, step=thresh)))
         gpio['polarities'] = np.sign(gpio['polarities'])
 
-<<<<<<< HEAD
-    return count, gpio
-=======
     return gpio
->>>>>>> e9bff98c
 
 
 def load_settings(session_path: Union[str, Path]):
