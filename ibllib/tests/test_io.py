--- conflicted
+++ resolved
@@ -591,17 +591,13 @@
         self.assertCountEqual(data.keys(), expected_keys)
         self.assertTrue(len(data["devices"].keys()) > 1)
 
-<<<<<<< HEAD
-        # A device with another sync key
+        # A device with another identical sync key
         file_device = self.devices_path.joinpath("ephys.yaml")
-=======
-        # A device with another identical sync key
-        file_device = self.devices_path.joinpath('ephys.yaml')
-        session_params.aggregate_device(file_device, fullfile, unlink=True)
+        with self.assertRaises(AssertionError):
+          session_params.aggregate_device(file_device, fullfile, unlink=True)
 
         # A device with a different sync
         file_device = self.devices_path.joinpath('sync.yaml')
->>>>>>> 3b659156
         with self.assertRaises(AssertionError):
             session_params.aggregate_device(file_device, fullfile, unlink=True)
 
