--- conflicted
+++ resolved
@@ -7,15 +7,11 @@
 import sys
 
 import numpy as np
-
 from one.api import ONE
+from iblutil.io import params
+
 from ibllib.tests import TEST_DB
-<<<<<<< HEAD
-from ibllib.io import params, flags, misc, globus, video
-=======
 from ibllib.io import flags, misc, globus, video
-from iblutil.io import params, jsonable
->>>>>>> ff4d5567
 import ibllib.io.raw_data_loaders as raw
 
 
