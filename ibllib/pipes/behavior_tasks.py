"""Standard task protocol extractor dynamic pipeline tasks."""
import logging
import traceback

from pkg_resources import parse_version
import one.alf.io as alfio
from one.alf.files import session_path_parts
from one.api import ONE

from ibllib.oneibl.registration import get_lab
from ibllib.pipes import base_tasks
from ibllib.io.raw_data_loaders import load_settings
from ibllib.qc.task_extractors import TaskQCExtractor
from ibllib.qc.task_metrics import HabituationQC, TaskQC
from ibllib.io.extractors.ephys_passive import PassiveChoiceWorld
from ibllib.io.extractors import bpod_trials
from ibllib.io.extractors.base import get_session_extractor_type
from ibllib.io.extractors.bpod_trials import get_bpod_extractor
from ibllib.io.extractors.ephys_fpga import extract_all
from ibllib.io.extractors.mesoscope import TimelineTrials
from ibllib.pipes import training_status
from ibllib.plots.figures import BehaviourPlots

_logger = logging.getLogger('ibllib')


class HabituationRegisterRaw(base_tasks.RegisterRawDataTask, base_tasks.BehaviourTask):
    priority = 100
    job_size = 'small'

    @property
    def signature(self):
        signature = {
            'input_files': [],
            'output_files': [
                ('_iblrig_taskData.raw.*', self.collection, True),
                ('_iblrig_taskSettings.raw.*', self.collection, True),
                ('_iblrig_encoderEvents.raw*', self.collection, False),
                ('_iblrig_encoderPositions.raw*', self.collection, False),
                ('_iblrig_encoderTrialInfo.raw*', self.collection, False),
                ('_iblrig_stimPositionScreen.raw*', self.collection, False),
                ('_iblrig_syncSquareUpdate.raw*', self.collection, False),
                ('_iblrig_ambientSensorData.raw*', self.collection, False)
            ]
        }
        return signature


class HabituationTrialsBpod(base_tasks.BehaviourTask):
    priority = 90
    job_size = 'small'

    @property
    def signature(self):
        signature = {
            'input_files': [
                ('_iblrig_taskData.raw.*', self.collection, True),
                ('_iblrig_taskSettings.raw.*', self.collection, True),
            ],
            'output_files': [
                ('*trials.contrastLeft.npy', self.output_collection, True),
                ('*trials.contrastRight.npy', self.output_collection, True),
                ('*trials.feedback_times.npy', self.output_collection, True),
                ('*trials.feedbackType.npy', self.output_collection, True),
                ('*trials.goCue_times.npy', self.output_collection, True),
                ('*trials.goCueTrigger_times.npy', self.output_collection, True),
                ('*trials.intervals.npy', self.output_collection, True),
                ('*trials.rewardVolume.npy', self.output_collection, True),
                ('*trials.stimOff_times.npy', self.output_collection, True),
                ('*trials.stimOn_times.npy', self.output_collection, True),
                ('*trials.stimOnTrigger_times.npy', self.output_collection, True),
            ]
        }
        return signature

    def _run(self, update=True):
        """
        Extracts an iblrig training session
        """
        save_path = self.session_path.joinpath(self.output_collection)
        trials, wheel, output_files = bpod_trials.extract_all(
            self.session_path, save=True, task_collection=self.collection, save_path=save_path)

        if trials is None:
            return None
        if self.one is None or self.one.offline:
            return output_files
        # Run the task QC
        # Compile task data for QC
        qc = HabituationQC(self.session_path, one=self.one)
        qc.extractor = TaskQCExtractor(self.session_path, one=self.one, sync_collection=self.sync_collection, sync_type=self.sync,
                                       task_collection=self.collection, save_path=save_path)
        namespace = 'task' if self.protocol_number is None else f'task_{self.protocol_number:02}'
        qc.run(update=update, namespace=namespace)
        return output_files


class TrialRegisterRaw(base_tasks.RegisterRawDataTask, base_tasks.BehaviourTask):
    priority = 100
    job_size = 'small'

    @property
    def signature(self):
        signature = {
            'input_files': [],
            'output_files': [
                ('_iblrig_taskData.raw.*', self.collection, True),
                ('_iblrig_taskSettings.raw.*', self.collection, True),
                ('_iblrig_encoderEvents.raw*', self.collection, False),
                ('_iblrig_encoderPositions.raw*', self.collection, False),
                ('_iblrig_encoderTrialInfo.raw*', self.collection, False),
                ('_iblrig_stimPositionScreen.raw*', self.collection, False),
                ('_iblrig_syncSquareUpdate.raw*', self.collection, False),
                ('_iblrig_ambientSensorData.raw*', self.collection, False)
            ]
        }
        return signature


class PassiveRegisterRaw(base_tasks.RegisterRawDataTask, base_tasks.BehaviourTask):
    priority = 100
    job_size = 'small'

    @property
    def signature(self):
        signature = {
            'input_files': [],
            'output_files': [('_iblrig_taskSettings.raw.*', self.collection, True),
                             ('_iblrig_encoderEvents.raw*', self.collection, True),
                             ('_iblrig_encoderPositions.raw*', self.collection, True),
                             ('_iblrig_encoderTrialInfo.raw*', self.collection, True),
                             ('_iblrig_stimPositionScreen.raw*', self.collection, True),
                             ('_iblrig_syncSquareUpdate.raw*', self.collection, True),
                             ('_iblrig_RFMapStim.raw*', self.collection, True)]
        }
        return signature


class PassiveTask(base_tasks.BehaviourTask):
    priority = 90
    job_size = 'small'

    @property
    def signature(self):
        signature = {
            'input_files': [('_iblrig_taskSettings.raw*', self.collection, True),
                            ('_iblrig_RFMapStim.raw*', self.collection, True),
                            (f'_{self.sync_namespace}_sync.channels.*', self.sync_collection, True),
                            (f'_{self.sync_namespace}_sync.polarities.*', self.sync_collection, True),
                            (f'_{self.sync_namespace}_sync.times.*', self.sync_collection, True),
                            ('*.wiring.json', self.sync_collection, False),
                            ('*.meta', self.sync_collection, False)],
            'output_files': [('_ibl_passiveGabor.table.csv', self.output_collection, True),
                             ('_ibl_passivePeriods.intervalsTable.csv', self.output_collection, True),
                             ('_ibl_passiveRFM.times.npy', self.output_collection, True),
                             ('_ibl_passiveStims.table.csv', self.output_collection, True)]
        }
        return signature

    def _run(self, **kwargs):
        """returns a list of pathlib.Paths. """
        data, paths = PassiveChoiceWorld(self.session_path).extract(
            sync_collection=self.sync_collection, task_collection=self.collection, save=True,
            path_out=self.session_path.joinpath(self.output_collection), protocol_number=self.protocol_number)

        if any(x is None for x in paths):
            self.status = -1

        return paths


class PassiveTaskTimeline(base_tasks.BehaviourTask, base_tasks.MesoscopeTask):
    """TODO should be mesoscope invariant, using wiring file"""
    priority = 90
    job_size = 'small'

    @property
    def signature(self):
        signature = {
            'input_files': [('_iblrig_taskSettings.raw*', self.collection, True),
                            ('_iblrig_RFMapStim.raw*', self.collection, True),
                            (f'_{self.sync_namespace}_sync.channels.*', self.sync_collection, False),
                            (f'_{self.sync_namespace}_sync.polarities.*', self.sync_collection, False),
                            (f'_{self.sync_namespace}_sync.times.*', self.sync_collection, False)],
            'output_files': [('_ibl_passiveGabor.table.csv', self.output_collection, True),
                             ('_ibl_passivePeriods.intervalsTable.csv', self.output_collection, True),
                             ('_ibl_passiveRFM.times.npy', self.output_collection, True),
                             ('_ibl_passiveStims.table.csv', self.output_collection, True)]
        }
        return signature

    def _run(self, **kwargs):
        """returns a list of pathlib.Paths.
        This class exists to load the sync file and set the protocol_number to None
        """
        settings = load_settings(self.session_path, self.collection)
        version = settings.get('IBLRIG_VERSION_TAG', '100.0.0')
        if version == '100.0.0' or parse_version(version) <= parse_version('7.1.0'):
            _logger.warning('Protocol spacers not supported; setting protocol_number to None')
            self.protocol_number = None

        sync, chmap = self.load_sync()
        data, paths = PassiveChoiceWorld(self.session_path).extract(
            sync_collection=self.sync_collection, task_collection=self.collection, save=True,
            path_out=self.session_path.joinpath(self.output_collection),
            protocol_number=self.protocol_number, sync=sync, sync_map=chmap)

        if any(x is None for x in paths):
            self.status = -1

        return paths


class ChoiceWorldTrialsBpod(base_tasks.BehaviourTask):
    priority = 90
    job_size = 'small'

    @property
    def signature(self):
        signature = {
            'input_files': [
                ('_iblrig_taskData.raw.*', self.collection, True),
                ('_iblrig_taskSettings.raw.*', self.collection, True),
                ('_iblrig_encoderEvents.raw*', self.collection, True),
                ('_iblrig_encoderPositions.raw*', self.collection, True)],
            'output_files': [
                ('*trials.goCueTrigger_times.npy', self.output_collection, True),
                ('*trials.stimOnTrigger_times.npy', self.output_collection, False),
                ('*trials.table.pqt', self.output_collection, True),
                ('*wheel.position.npy', self.output_collection, True),
                ('*wheel.timestamps.npy', self.output_collection, True),
                ('*wheelMoves.intervals.npy', self.output_collection, True),
                ('*wheelMoves.peakAmplitude.npy', self.output_collection, True)
            ]
        }
        return signature

    def _run(self, update=True):
        """
        Extracts an iblrig training session
        """
        save_path = self.session_path.joinpath(self.output_collection)
        trials, wheel, output_files = bpod_trials.extract_all(
            self.session_path, save=True, task_collection=self.collection, save_path=save_path)
        if trials is None:
            return None
        if self.one is None or self.one.offline:
            return output_files
        # Run the task QC
        # Compile task data for QC
        type = get_session_extractor_type(self.session_path, task_collection=self.collection)
        if type == 'habituation':
            qc = HabituationQC(self.session_path, one=self.one)
            qc.extractor = TaskQCExtractor(self.session_path, one=self.one, sync_collection=self.sync_collection,
                                           sync_type=self.sync, task_collection=self.collection, save_path=save_path)
        else:  # Update wheel data
            qc = TaskQC(self.session_path, one=self.one)
            qc.extractor = TaskQCExtractor(self.session_path, one=self.one, sync_collection=self.sync_collection,
                                           sync_type=self.sync, task_collection=self.collection, save_path=save_path)
            qc.extractor.wheel_encoding = 'X1'
        # Aggregate and update Alyx QC fields
        namespace = 'task' if self.protocol_number is None else f'task_{self.protocol_number:02}'
        qc.run(update=update, namespace=namespace)

        return output_files


class ChoiceWorldTrialsNidq(base_tasks.BehaviourTask):
    priority = 90
    job_size = 'small'

    @property
    def signature(self):
        signature = {
            'input_files': [
                ('_iblrig_taskData.raw.*', self.collection, True),
                ('_iblrig_taskSettings.raw.*', self.collection, True),
                ('_iblrig_encoderEvents.raw*', self.collection, True),
                ('_iblrig_encoderPositions.raw*', self.collection, True),
                (f'_{self.sync_namespace}_sync.channels.npy', self.sync_collection, True),
                (f'_{self.sync_namespace}_sync.polarities.npy', self.sync_collection, True),
                (f'_{self.sync_namespace}_sync.times.npy', self.sync_collection, True),
                ('*wiring.json', self.sync_collection, False),
                ('*.meta', self.sync_collection, True)],
            'output_files': [
                ('*trials.goCueTrigger_times.npy', self.output_collection, True),
                ('*trials.intervals_bpod.npy', self.output_collection, False),
                ('*trials.stimOff_times.npy', self.output_collection, False),
                ('*trials.table.pqt', self.output_collection, True),
                ('*wheel.position.npy', self.output_collection, True),
                ('*wheel.timestamps.npy', self.output_collection, True),
                ('*wheelMoves.intervals.npy', self.output_collection, True),
                ('*wheelMoves.peakAmplitude.npy', self.output_collection, True)
            ]
        }
        return signature

    def _behaviour_criterion(self, update=True):
        """
        Computes and update the behaviour criterion on Alyx
        """
        from brainbox.behavior import training

        trials = alfio.load_object(self.session_path.joinpath(self.output_collection), 'trials')
        good_enough = training.criterion_delay(
            n_trials=trials["intervals"].shape[0],
            perf_easy=training.compute_performance_easy(trials),
        )
        if update:
            eid = self.one.path2eid(self.session_path, query_type='remote')
            self.one.alyx.json_field_update(
                "sessions", eid, "extended_qc", {"behavior": int(good_enough)}
            )

    def _extract_behaviour(self):
        dsets, out_files = extract_all(self.session_path, self.sync_collection, task_collection=self.collection,
                                       save_path=self.session_path.joinpath(self.output_collection),
                                       protocol_number=self.protocol_number, save=True)

        return dsets, out_files

    def _run_qc(self, trials_data, update=True, plot_qc=True):
        # Run the task QC
        qc = TaskQC(self.session_path, one=self.one, log=_logger)
        qc.extractor = TaskQCExtractor(self.session_path, lazy=True, one=qc.one, sync_collection=self.sync_collection,
                                       sync_type=self.sync, task_collection=self.collection,
                                       save_path=self.session_path.joinpath(self.output_collection))
        # Extract extra datasets required for QC
        qc.extractor.data = trials_data  # FIXME This line is pointless
        qc.extractor.extract_data()

        # Aggregate and update Alyx QC fields
        namespace = 'task' if self.protocol_number is None else f'task_{self.protocol_number:02}'
        qc.run(update=update, namespace=namespace)

        if plot_qc:
            _logger.info('Creating Trials QC plots')
            try:
                # TODO needs to be adapted for chained protocols
                session_id = self.one.path2eid(self.session_path)
                plot_task = BehaviourPlots(session_id, self.session_path, one=self.one)
                _ = plot_task.run()
                self.plot_tasks.append(plot_task)

            except Exception:
                _logger.error('Could not create Trials QC Plot')
                _logger.error(traceback.format_exc())
                self.status = -1

    def _run(self, update=True, plot_qc=True):
        dsets, out_files = self._extract_behaviour()

        if not self.one or self.one.offline:
            return out_files

        self._behaviour_criterion(update=update)
        self._run_qc(dsets, update=update, plot_qc=plot_qc)
        return out_files


class ChoiceWorldTrialsTimeline(ChoiceWorldTrialsNidq):
    """Behaviour task extractor with DAQdata.raw NPY datasets."""
    @property
    def signature(self):
        signature = super().signature
        signature['input_files'] = [
            ('_iblrig_taskData.raw.*', self.collection, True),
            ('_iblrig_taskSettings.raw.*', self.collection, True),
            ('_iblrig_encoderEvents.raw*', self.collection, True),
            ('_iblrig_encoderPositions.raw*', self.collection, True),
            (f'_{self.sync_namespace}_DAQdata.raw.npy', self.sync_collection, True),
            (f'_{self.sync_namespace}_DAQdata.timestamps.npy', self.sync_collection, True),
            (f'_{self.sync_namespace}_DAQdata.meta.json', self.sync_collection, True),
        ]
        if self.protocol:
            extractor = get_bpod_extractor(self.session_path, protocol=self.protocol)
            if extractor.save_names:
                signature['output_files'] = [(fn, self.output_collection, True)
                                             for fn in filter(None, extractor.save_names)]
        return signature

    def _extract_behaviour(self):
        """Extract the Bpod trials data and Timeline acquired signals."""
        # First determine the extractor from the task protocol
        extractor = get_bpod_extractor(self.session_path, self.protocol, self.collection)
        ret, _ = extractor.extract(save=False, task_collection=self.collection)
        bpod_trials = {k: v for k, v in zip(extractor.var_names, ret)}

        trials = TimelineTrials(self.session_path, bpod_trials=bpod_trials)
        save_path = self.session_path / self.output_collection
        if not self._spacer_support(extractor.settings):
            _logger.warning('Protocol spacers not supported; setting protocol_number to None')
            self.protocol_number = None
        dsets, out_files = trials.extract(
            save=True, path_out=save_path, sync_collection=self.sync_collection,
            task_collection=self.collection, protocol_number=self.protocol_number)

        if not isinstance(dsets, dict):
            dsets = {k: v for k, v in zip(trials.var_names, dsets)}

        self.timeline = trials.timeline  # Store for QC later
        self.frame2ttl = trials.frame2ttl
        self.audio = trials.audio

        return dsets, out_files

    def _run_qc(self, trials_data, update=True, **kwargs):
        """
        Run the task QC and update Alyx with results.

        Parameters
        ----------
        trials_data : dict
            The extracted trials data.
        update : bool
            If true, update Alyx with the result.

        Notes
        -----
        - Unlike the super class, currently the QC plots are not generated.
        - Expects the frame2ttl and audio attributes to be set from running _extract_behaviour.
        """
        # TODO Task QC extractor for Timeline
        qc = TaskQC(self.session_path, one=self.one, log=_logger)
        qc.extractor = TaskQCExtractor(self.session_path, lazy=True, one=qc.one, sync_collection=self.sync_collection,
                                       sync_type=self.sync, task_collection=self.collection,
                                       save_path=self.session_path.joinpath(self.output_collection))
        # Extract extra datasets required for QC
        qc.extractor.data = TaskQCExtractor.rename_data(trials_data.copy())
        qc.extractor.load_raw_data()

        qc.extractor.frame_ttls = self.frame2ttl
        qc.extractor.audio_ttls = self.audio
        # qc.extractor.bpod_ttls = channel_events('bpod')

        # Aggregate and update Alyx QC fields
        namespace = 'task' if self.protocol_number is None else f'task_{self.protocol_number:02}'
        qc.run(update=update, namespace=namespace)


class TrainingStatus(base_tasks.BehaviourTask):
    priority = 90
    job_size = 'small'

    @property
    def signature(self):
        signature = {
            'input_files': [
                ('_iblrig_taskData.raw.*', self.collection, True),
                ('_iblrig_taskSettings.raw.*', self.collection, True),
                ('*trials.table.pqt', self.output_collection, True)],
            'output_files': []
        }
        return signature

    def _run(self, upload=True):
        """
        Extracts training status for subject
        """
<<<<<<< HEAD
        df = training_status.get_latest_training_information(self.session_path, self.one, task_collection=self.collection)
=======

        lab = get_lab(self.session_path, self.one.alyx)
        if lab == 'cortexlab':
            one = ONE(base_url='https://alyx.internationalbrainlab.org')
        else:
            one = self.one

        df = training_status.get_latest_training_information(self.session_path, one)
>>>>>>> e3846c31
        if df is not None:
            training_status.make_plots(
                self.session_path, self.one, df=df, save=True, upload=upload, task_collection=self.collection)
            # Update status map in JSON field of subjects endpoint
            if self.one and not self.one.offline:
                _logger.debug('Updating JSON field of subjects endpoint')
                status = (df.set_index('date')[['training_status', 'session_path']].drop_duplicates(
                    subset='training_status', keep='first').to_dict())
                date, sess = status.items()
                data = {'trained_criteria': {v.replace(' ', '_'): (k, self.one.path2eid(sess[1][k]))
                                             for k, v in date[1].items()}}
                _, subject, *_ = session_path_parts(self.session_path)
                self.one.alyx.json_field_update('subjects', subject, data=data)
        output_files = []
        return output_files
<|MERGE_RESOLUTION|>--- conflicted
+++ resolved
@@ -1,486 +1,482 @@
-"""Standard task protocol extractor dynamic pipeline tasks."""
-import logging
-import traceback
-
-from pkg_resources import parse_version
-import one.alf.io as alfio
-from one.alf.files import session_path_parts
-from one.api import ONE
-
-from ibllib.oneibl.registration import get_lab
-from ibllib.pipes import base_tasks
-from ibllib.io.raw_data_loaders import load_settings
-from ibllib.qc.task_extractors import TaskQCExtractor
-from ibllib.qc.task_metrics import HabituationQC, TaskQC
-from ibllib.io.extractors.ephys_passive import PassiveChoiceWorld
-from ibllib.io.extractors import bpod_trials
-from ibllib.io.extractors.base import get_session_extractor_type
-from ibllib.io.extractors.bpod_trials import get_bpod_extractor
-from ibllib.io.extractors.ephys_fpga import extract_all
-from ibllib.io.extractors.mesoscope import TimelineTrials
-from ibllib.pipes import training_status
-from ibllib.plots.figures import BehaviourPlots
-
-_logger = logging.getLogger('ibllib')
-
-
-class HabituationRegisterRaw(base_tasks.RegisterRawDataTask, base_tasks.BehaviourTask):
-    priority = 100
-    job_size = 'small'
-
-    @property
-    def signature(self):
-        signature = {
-            'input_files': [],
-            'output_files': [
-                ('_iblrig_taskData.raw.*', self.collection, True),
-                ('_iblrig_taskSettings.raw.*', self.collection, True),
-                ('_iblrig_encoderEvents.raw*', self.collection, False),
-                ('_iblrig_encoderPositions.raw*', self.collection, False),
-                ('_iblrig_encoderTrialInfo.raw*', self.collection, False),
-                ('_iblrig_stimPositionScreen.raw*', self.collection, False),
-                ('_iblrig_syncSquareUpdate.raw*', self.collection, False),
-                ('_iblrig_ambientSensorData.raw*', self.collection, False)
-            ]
-        }
-        return signature
-
-
-class HabituationTrialsBpod(base_tasks.BehaviourTask):
-    priority = 90
-    job_size = 'small'
-
-    @property
-    def signature(self):
-        signature = {
-            'input_files': [
-                ('_iblrig_taskData.raw.*', self.collection, True),
-                ('_iblrig_taskSettings.raw.*', self.collection, True),
-            ],
-            'output_files': [
-                ('*trials.contrastLeft.npy', self.output_collection, True),
-                ('*trials.contrastRight.npy', self.output_collection, True),
-                ('*trials.feedback_times.npy', self.output_collection, True),
-                ('*trials.feedbackType.npy', self.output_collection, True),
-                ('*trials.goCue_times.npy', self.output_collection, True),
-                ('*trials.goCueTrigger_times.npy', self.output_collection, True),
-                ('*trials.intervals.npy', self.output_collection, True),
-                ('*trials.rewardVolume.npy', self.output_collection, True),
-                ('*trials.stimOff_times.npy', self.output_collection, True),
-                ('*trials.stimOn_times.npy', self.output_collection, True),
-                ('*trials.stimOnTrigger_times.npy', self.output_collection, True),
-            ]
-        }
-        return signature
-
-    def _run(self, update=True):
-        """
-        Extracts an iblrig training session
-        """
-        save_path = self.session_path.joinpath(self.output_collection)
-        trials, wheel, output_files = bpod_trials.extract_all(
-            self.session_path, save=True, task_collection=self.collection, save_path=save_path)
-
-        if trials is None:
-            return None
-        if self.one is None or self.one.offline:
-            return output_files
-        # Run the task QC
-        # Compile task data for QC
-        qc = HabituationQC(self.session_path, one=self.one)
-        qc.extractor = TaskQCExtractor(self.session_path, one=self.one, sync_collection=self.sync_collection, sync_type=self.sync,
-                                       task_collection=self.collection, save_path=save_path)
-        namespace = 'task' if self.protocol_number is None else f'task_{self.protocol_number:02}'
-        qc.run(update=update, namespace=namespace)
-        return output_files
-
-
-class TrialRegisterRaw(base_tasks.RegisterRawDataTask, base_tasks.BehaviourTask):
-    priority = 100
-    job_size = 'small'
-
-    @property
-    def signature(self):
-        signature = {
-            'input_files': [],
-            'output_files': [
-                ('_iblrig_taskData.raw.*', self.collection, True),
-                ('_iblrig_taskSettings.raw.*', self.collection, True),
-                ('_iblrig_encoderEvents.raw*', self.collection, False),
-                ('_iblrig_encoderPositions.raw*', self.collection, False),
-                ('_iblrig_encoderTrialInfo.raw*', self.collection, False),
-                ('_iblrig_stimPositionScreen.raw*', self.collection, False),
-                ('_iblrig_syncSquareUpdate.raw*', self.collection, False),
-                ('_iblrig_ambientSensorData.raw*', self.collection, False)
-            ]
-        }
-        return signature
-
-
-class PassiveRegisterRaw(base_tasks.RegisterRawDataTask, base_tasks.BehaviourTask):
-    priority = 100
-    job_size = 'small'
-
-    @property
-    def signature(self):
-        signature = {
-            'input_files': [],
-            'output_files': [('_iblrig_taskSettings.raw.*', self.collection, True),
-                             ('_iblrig_encoderEvents.raw*', self.collection, True),
-                             ('_iblrig_encoderPositions.raw*', self.collection, True),
-                             ('_iblrig_encoderTrialInfo.raw*', self.collection, True),
-                             ('_iblrig_stimPositionScreen.raw*', self.collection, True),
-                             ('_iblrig_syncSquareUpdate.raw*', self.collection, True),
-                             ('_iblrig_RFMapStim.raw*', self.collection, True)]
-        }
-        return signature
-
-
-class PassiveTask(base_tasks.BehaviourTask):
-    priority = 90
-    job_size = 'small'
-
-    @property
-    def signature(self):
-        signature = {
-            'input_files': [('_iblrig_taskSettings.raw*', self.collection, True),
-                            ('_iblrig_RFMapStim.raw*', self.collection, True),
-                            (f'_{self.sync_namespace}_sync.channels.*', self.sync_collection, True),
-                            (f'_{self.sync_namespace}_sync.polarities.*', self.sync_collection, True),
-                            (f'_{self.sync_namespace}_sync.times.*', self.sync_collection, True),
-                            ('*.wiring.json', self.sync_collection, False),
-                            ('*.meta', self.sync_collection, False)],
-            'output_files': [('_ibl_passiveGabor.table.csv', self.output_collection, True),
-                             ('_ibl_passivePeriods.intervalsTable.csv', self.output_collection, True),
-                             ('_ibl_passiveRFM.times.npy', self.output_collection, True),
-                             ('_ibl_passiveStims.table.csv', self.output_collection, True)]
-        }
-        return signature
-
-    def _run(self, **kwargs):
-        """returns a list of pathlib.Paths. """
-        data, paths = PassiveChoiceWorld(self.session_path).extract(
-            sync_collection=self.sync_collection, task_collection=self.collection, save=True,
-            path_out=self.session_path.joinpath(self.output_collection), protocol_number=self.protocol_number)
-
-        if any(x is None for x in paths):
-            self.status = -1
-
-        return paths
-
-
-class PassiveTaskTimeline(base_tasks.BehaviourTask, base_tasks.MesoscopeTask):
-    """TODO should be mesoscope invariant, using wiring file"""
-    priority = 90
-    job_size = 'small'
-
-    @property
-    def signature(self):
-        signature = {
-            'input_files': [('_iblrig_taskSettings.raw*', self.collection, True),
-                            ('_iblrig_RFMapStim.raw*', self.collection, True),
-                            (f'_{self.sync_namespace}_sync.channels.*', self.sync_collection, False),
-                            (f'_{self.sync_namespace}_sync.polarities.*', self.sync_collection, False),
-                            (f'_{self.sync_namespace}_sync.times.*', self.sync_collection, False)],
-            'output_files': [('_ibl_passiveGabor.table.csv', self.output_collection, True),
-                             ('_ibl_passivePeriods.intervalsTable.csv', self.output_collection, True),
-                             ('_ibl_passiveRFM.times.npy', self.output_collection, True),
-                             ('_ibl_passiveStims.table.csv', self.output_collection, True)]
-        }
-        return signature
-
-    def _run(self, **kwargs):
-        """returns a list of pathlib.Paths.
-        This class exists to load the sync file and set the protocol_number to None
-        """
-        settings = load_settings(self.session_path, self.collection)
-        version = settings.get('IBLRIG_VERSION_TAG', '100.0.0')
-        if version == '100.0.0' or parse_version(version) <= parse_version('7.1.0'):
-            _logger.warning('Protocol spacers not supported; setting protocol_number to None')
-            self.protocol_number = None
-
-        sync, chmap = self.load_sync()
-        data, paths = PassiveChoiceWorld(self.session_path).extract(
-            sync_collection=self.sync_collection, task_collection=self.collection, save=True,
-            path_out=self.session_path.joinpath(self.output_collection),
-            protocol_number=self.protocol_number, sync=sync, sync_map=chmap)
-
-        if any(x is None for x in paths):
-            self.status = -1
-
-        return paths
-
-
-class ChoiceWorldTrialsBpod(base_tasks.BehaviourTask):
-    priority = 90
-    job_size = 'small'
-
-    @property
-    def signature(self):
-        signature = {
-            'input_files': [
-                ('_iblrig_taskData.raw.*', self.collection, True),
-                ('_iblrig_taskSettings.raw.*', self.collection, True),
-                ('_iblrig_encoderEvents.raw*', self.collection, True),
-                ('_iblrig_encoderPositions.raw*', self.collection, True)],
-            'output_files': [
-                ('*trials.goCueTrigger_times.npy', self.output_collection, True),
-                ('*trials.stimOnTrigger_times.npy', self.output_collection, False),
-                ('*trials.table.pqt', self.output_collection, True),
-                ('*wheel.position.npy', self.output_collection, True),
-                ('*wheel.timestamps.npy', self.output_collection, True),
-                ('*wheelMoves.intervals.npy', self.output_collection, True),
-                ('*wheelMoves.peakAmplitude.npy', self.output_collection, True)
-            ]
-        }
-        return signature
-
-    def _run(self, update=True):
-        """
-        Extracts an iblrig training session
-        """
-        save_path = self.session_path.joinpath(self.output_collection)
-        trials, wheel, output_files = bpod_trials.extract_all(
-            self.session_path, save=True, task_collection=self.collection, save_path=save_path)
-        if trials is None:
-            return None
-        if self.one is None or self.one.offline:
-            return output_files
-        # Run the task QC
-        # Compile task data for QC
-        type = get_session_extractor_type(self.session_path, task_collection=self.collection)
-        if type == 'habituation':
-            qc = HabituationQC(self.session_path, one=self.one)
-            qc.extractor = TaskQCExtractor(self.session_path, one=self.one, sync_collection=self.sync_collection,
-                                           sync_type=self.sync, task_collection=self.collection, save_path=save_path)
-        else:  # Update wheel data
-            qc = TaskQC(self.session_path, one=self.one)
-            qc.extractor = TaskQCExtractor(self.session_path, one=self.one, sync_collection=self.sync_collection,
-                                           sync_type=self.sync, task_collection=self.collection, save_path=save_path)
-            qc.extractor.wheel_encoding = 'X1'
-        # Aggregate and update Alyx QC fields
-        namespace = 'task' if self.protocol_number is None else f'task_{self.protocol_number:02}'
-        qc.run(update=update, namespace=namespace)
-
-        return output_files
-
-
-class ChoiceWorldTrialsNidq(base_tasks.BehaviourTask):
-    priority = 90
-    job_size = 'small'
-
-    @property
-    def signature(self):
-        signature = {
-            'input_files': [
-                ('_iblrig_taskData.raw.*', self.collection, True),
-                ('_iblrig_taskSettings.raw.*', self.collection, True),
-                ('_iblrig_encoderEvents.raw*', self.collection, True),
-                ('_iblrig_encoderPositions.raw*', self.collection, True),
-                (f'_{self.sync_namespace}_sync.channels.npy', self.sync_collection, True),
-                (f'_{self.sync_namespace}_sync.polarities.npy', self.sync_collection, True),
-                (f'_{self.sync_namespace}_sync.times.npy', self.sync_collection, True),
-                ('*wiring.json', self.sync_collection, False),
-                ('*.meta', self.sync_collection, True)],
-            'output_files': [
-                ('*trials.goCueTrigger_times.npy', self.output_collection, True),
-                ('*trials.intervals_bpod.npy', self.output_collection, False),
-                ('*trials.stimOff_times.npy', self.output_collection, False),
-                ('*trials.table.pqt', self.output_collection, True),
-                ('*wheel.position.npy', self.output_collection, True),
-                ('*wheel.timestamps.npy', self.output_collection, True),
-                ('*wheelMoves.intervals.npy', self.output_collection, True),
-                ('*wheelMoves.peakAmplitude.npy', self.output_collection, True)
-            ]
-        }
-        return signature
-
-    def _behaviour_criterion(self, update=True):
-        """
-        Computes and update the behaviour criterion on Alyx
-        """
-        from brainbox.behavior import training
-
-        trials = alfio.load_object(self.session_path.joinpath(self.output_collection), 'trials')
-        good_enough = training.criterion_delay(
-            n_trials=trials["intervals"].shape[0],
-            perf_easy=training.compute_performance_easy(trials),
-        )
-        if update:
-            eid = self.one.path2eid(self.session_path, query_type='remote')
-            self.one.alyx.json_field_update(
-                "sessions", eid, "extended_qc", {"behavior": int(good_enough)}
-            )
-
-    def _extract_behaviour(self):
-        dsets, out_files = extract_all(self.session_path, self.sync_collection, task_collection=self.collection,
-                                       save_path=self.session_path.joinpath(self.output_collection),
-                                       protocol_number=self.protocol_number, save=True)
-
-        return dsets, out_files
-
-    def _run_qc(self, trials_data, update=True, plot_qc=True):
-        # Run the task QC
-        qc = TaskQC(self.session_path, one=self.one, log=_logger)
-        qc.extractor = TaskQCExtractor(self.session_path, lazy=True, one=qc.one, sync_collection=self.sync_collection,
-                                       sync_type=self.sync, task_collection=self.collection,
-                                       save_path=self.session_path.joinpath(self.output_collection))
-        # Extract extra datasets required for QC
-        qc.extractor.data = trials_data  # FIXME This line is pointless
-        qc.extractor.extract_data()
-
-        # Aggregate and update Alyx QC fields
-        namespace = 'task' if self.protocol_number is None else f'task_{self.protocol_number:02}'
-        qc.run(update=update, namespace=namespace)
-
-        if plot_qc:
-            _logger.info('Creating Trials QC plots')
-            try:
-                # TODO needs to be adapted for chained protocols
-                session_id = self.one.path2eid(self.session_path)
-                plot_task = BehaviourPlots(session_id, self.session_path, one=self.one)
-                _ = plot_task.run()
-                self.plot_tasks.append(plot_task)
-
-            except Exception:
-                _logger.error('Could not create Trials QC Plot')
-                _logger.error(traceback.format_exc())
-                self.status = -1
-
-    def _run(self, update=True, plot_qc=True):
-        dsets, out_files = self._extract_behaviour()
-
-        if not self.one or self.one.offline:
-            return out_files
-
-        self._behaviour_criterion(update=update)
-        self._run_qc(dsets, update=update, plot_qc=plot_qc)
-        return out_files
-
-
-class ChoiceWorldTrialsTimeline(ChoiceWorldTrialsNidq):
-    """Behaviour task extractor with DAQdata.raw NPY datasets."""
-    @property
-    def signature(self):
-        signature = super().signature
-        signature['input_files'] = [
-            ('_iblrig_taskData.raw.*', self.collection, True),
-            ('_iblrig_taskSettings.raw.*', self.collection, True),
-            ('_iblrig_encoderEvents.raw*', self.collection, True),
-            ('_iblrig_encoderPositions.raw*', self.collection, True),
-            (f'_{self.sync_namespace}_DAQdata.raw.npy', self.sync_collection, True),
-            (f'_{self.sync_namespace}_DAQdata.timestamps.npy', self.sync_collection, True),
-            (f'_{self.sync_namespace}_DAQdata.meta.json', self.sync_collection, True),
-        ]
-        if self.protocol:
-            extractor = get_bpod_extractor(self.session_path, protocol=self.protocol)
-            if extractor.save_names:
-                signature['output_files'] = [(fn, self.output_collection, True)
-                                             for fn in filter(None, extractor.save_names)]
-        return signature
-
-    def _extract_behaviour(self):
-        """Extract the Bpod trials data and Timeline acquired signals."""
-        # First determine the extractor from the task protocol
-        extractor = get_bpod_extractor(self.session_path, self.protocol, self.collection)
-        ret, _ = extractor.extract(save=False, task_collection=self.collection)
-        bpod_trials = {k: v for k, v in zip(extractor.var_names, ret)}
-
-        trials = TimelineTrials(self.session_path, bpod_trials=bpod_trials)
-        save_path = self.session_path / self.output_collection
-        if not self._spacer_support(extractor.settings):
-            _logger.warning('Protocol spacers not supported; setting protocol_number to None')
-            self.protocol_number = None
-        dsets, out_files = trials.extract(
-            save=True, path_out=save_path, sync_collection=self.sync_collection,
-            task_collection=self.collection, protocol_number=self.protocol_number)
-
-        if not isinstance(dsets, dict):
-            dsets = {k: v for k, v in zip(trials.var_names, dsets)}
-
-        self.timeline = trials.timeline  # Store for QC later
-        self.frame2ttl = trials.frame2ttl
-        self.audio = trials.audio
-
-        return dsets, out_files
-
-    def _run_qc(self, trials_data, update=True, **kwargs):
-        """
-        Run the task QC and update Alyx with results.
-
-        Parameters
-        ----------
-        trials_data : dict
-            The extracted trials data.
-        update : bool
-            If true, update Alyx with the result.
-
-        Notes
-        -----
-        - Unlike the super class, currently the QC plots are not generated.
-        - Expects the frame2ttl and audio attributes to be set from running _extract_behaviour.
-        """
-        # TODO Task QC extractor for Timeline
-        qc = TaskQC(self.session_path, one=self.one, log=_logger)
-        qc.extractor = TaskQCExtractor(self.session_path, lazy=True, one=qc.one, sync_collection=self.sync_collection,
-                                       sync_type=self.sync, task_collection=self.collection,
-                                       save_path=self.session_path.joinpath(self.output_collection))
-        # Extract extra datasets required for QC
-        qc.extractor.data = TaskQCExtractor.rename_data(trials_data.copy())
-        qc.extractor.load_raw_data()
-
-        qc.extractor.frame_ttls = self.frame2ttl
-        qc.extractor.audio_ttls = self.audio
-        # qc.extractor.bpod_ttls = channel_events('bpod')
-
-        # Aggregate and update Alyx QC fields
-        namespace = 'task' if self.protocol_number is None else f'task_{self.protocol_number:02}'
-        qc.run(update=update, namespace=namespace)
-
-
-class TrainingStatus(base_tasks.BehaviourTask):
-    priority = 90
-    job_size = 'small'
-
-    @property
-    def signature(self):
-        signature = {
-            'input_files': [
-                ('_iblrig_taskData.raw.*', self.collection, True),
-                ('_iblrig_taskSettings.raw.*', self.collection, True),
-                ('*trials.table.pqt', self.output_collection, True)],
-            'output_files': []
-        }
-        return signature
-
-    def _run(self, upload=True):
-        """
-        Extracts training status for subject
-        """
-<<<<<<< HEAD
-        df = training_status.get_latest_training_information(self.session_path, self.one, task_collection=self.collection)
-=======
-
-        lab = get_lab(self.session_path, self.one.alyx)
-        if lab == 'cortexlab':
-            one = ONE(base_url='https://alyx.internationalbrainlab.org')
-        else:
-            one = self.one
-
-        df = training_status.get_latest_training_information(self.session_path, one)
->>>>>>> e3846c31
-        if df is not None:
-            training_status.make_plots(
-                self.session_path, self.one, df=df, save=True, upload=upload, task_collection=self.collection)
-            # Update status map in JSON field of subjects endpoint
-            if self.one and not self.one.offline:
-                _logger.debug('Updating JSON field of subjects endpoint')
-                status = (df.set_index('date')[['training_status', 'session_path']].drop_duplicates(
-                    subset='training_status', keep='first').to_dict())
-                date, sess = status.items()
-                data = {'trained_criteria': {v.replace(' ', '_'): (k, self.one.path2eid(sess[1][k]))
-                                             for k, v in date[1].items()}}
-                _, subject, *_ = session_path_parts(self.session_path)
-                self.one.alyx.json_field_update('subjects', subject, data=data)
-        output_files = []
-        return output_files
+"""Standard task protocol extractor dynamic pipeline tasks."""
+import logging
+import traceback
+
+from pkg_resources import parse_version
+import one.alf.io as alfio
+from one.alf.files import session_path_parts
+from one.api import ONE
+
+from ibllib.oneibl.registration import get_lab
+from ibllib.pipes import base_tasks
+from ibllib.io.raw_data_loaders import load_settings
+from ibllib.qc.task_extractors import TaskQCExtractor
+from ibllib.qc.task_metrics import HabituationQC, TaskQC
+from ibllib.io.extractors.ephys_passive import PassiveChoiceWorld
+from ibllib.io.extractors import bpod_trials
+from ibllib.io.extractors.base import get_session_extractor_type
+from ibllib.io.extractors.bpod_trials import get_bpod_extractor
+from ibllib.io.extractors.ephys_fpga import extract_all
+from ibllib.io.extractors.mesoscope import TimelineTrials
+from ibllib.pipes import training_status
+from ibllib.plots.figures import BehaviourPlots
+
+_logger = logging.getLogger('ibllib')
+
+
+class HabituationRegisterRaw(base_tasks.RegisterRawDataTask, base_tasks.BehaviourTask):
+    priority = 100
+    job_size = 'small'
+
+    @property
+    def signature(self):
+        signature = {
+            'input_files': [],
+            'output_files': [
+                ('_iblrig_taskData.raw.*', self.collection, True),
+                ('_iblrig_taskSettings.raw.*', self.collection, True),
+                ('_iblrig_encoderEvents.raw*', self.collection, False),
+                ('_iblrig_encoderPositions.raw*', self.collection, False),
+                ('_iblrig_encoderTrialInfo.raw*', self.collection, False),
+                ('_iblrig_stimPositionScreen.raw*', self.collection, False),
+                ('_iblrig_syncSquareUpdate.raw*', self.collection, False),
+                ('_iblrig_ambientSensorData.raw*', self.collection, False)
+            ]
+        }
+        return signature
+
+
+class HabituationTrialsBpod(base_tasks.BehaviourTask):
+    priority = 90
+    job_size = 'small'
+
+    @property
+    def signature(self):
+        signature = {
+            'input_files': [
+                ('_iblrig_taskData.raw.*', self.collection, True),
+                ('_iblrig_taskSettings.raw.*', self.collection, True),
+            ],
+            'output_files': [
+                ('*trials.contrastLeft.npy', self.output_collection, True),
+                ('*trials.contrastRight.npy', self.output_collection, True),
+                ('*trials.feedback_times.npy', self.output_collection, True),
+                ('*trials.feedbackType.npy', self.output_collection, True),
+                ('*trials.goCue_times.npy', self.output_collection, True),
+                ('*trials.goCueTrigger_times.npy', self.output_collection, True),
+                ('*trials.intervals.npy', self.output_collection, True),
+                ('*trials.rewardVolume.npy', self.output_collection, True),
+                ('*trials.stimOff_times.npy', self.output_collection, True),
+                ('*trials.stimOn_times.npy', self.output_collection, True),
+                ('*trials.stimOnTrigger_times.npy', self.output_collection, True),
+            ]
+        }
+        return signature
+
+    def _run(self, update=True):
+        """
+        Extracts an iblrig training session
+        """
+        save_path = self.session_path.joinpath(self.output_collection)
+        trials, wheel, output_files = bpod_trials.extract_all(
+            self.session_path, save=True, task_collection=self.collection, save_path=save_path)
+
+        if trials is None:
+            return None
+        if self.one is None or self.one.offline:
+            return output_files
+        # Run the task QC
+        # Compile task data for QC
+        qc = HabituationQC(self.session_path, one=self.one)
+        qc.extractor = TaskQCExtractor(self.session_path, one=self.one, sync_collection=self.sync_collection, sync_type=self.sync,
+                                       task_collection=self.collection, save_path=save_path)
+        namespace = 'task' if self.protocol_number is None else f'task_{self.protocol_number:02}'
+        qc.run(update=update, namespace=namespace)
+        return output_files
+
+
+class TrialRegisterRaw(base_tasks.RegisterRawDataTask, base_tasks.BehaviourTask):
+    priority = 100
+    job_size = 'small'
+
+    @property
+    def signature(self):
+        signature = {
+            'input_files': [],
+            'output_files': [
+                ('_iblrig_taskData.raw.*', self.collection, True),
+                ('_iblrig_taskSettings.raw.*', self.collection, True),
+                ('_iblrig_encoderEvents.raw*', self.collection, False),
+                ('_iblrig_encoderPositions.raw*', self.collection, False),
+                ('_iblrig_encoderTrialInfo.raw*', self.collection, False),
+                ('_iblrig_stimPositionScreen.raw*', self.collection, False),
+                ('_iblrig_syncSquareUpdate.raw*', self.collection, False),
+                ('_iblrig_ambientSensorData.raw*', self.collection, False)
+            ]
+        }
+        return signature
+
+
+class PassiveRegisterRaw(base_tasks.RegisterRawDataTask, base_tasks.BehaviourTask):
+    priority = 100
+    job_size = 'small'
+
+    @property
+    def signature(self):
+        signature = {
+            'input_files': [],
+            'output_files': [('_iblrig_taskSettings.raw.*', self.collection, True),
+                             ('_iblrig_encoderEvents.raw*', self.collection, True),
+                             ('_iblrig_encoderPositions.raw*', self.collection, True),
+                             ('_iblrig_encoderTrialInfo.raw*', self.collection, True),
+                             ('_iblrig_stimPositionScreen.raw*', self.collection, True),
+                             ('_iblrig_syncSquareUpdate.raw*', self.collection, True),
+                             ('_iblrig_RFMapStim.raw*', self.collection, True)]
+        }
+        return signature
+
+
+class PassiveTask(base_tasks.BehaviourTask):
+    priority = 90
+    job_size = 'small'
+
+    @property
+    def signature(self):
+        signature = {
+            'input_files': [('_iblrig_taskSettings.raw*', self.collection, True),
+                            ('_iblrig_RFMapStim.raw*', self.collection, True),
+                            (f'_{self.sync_namespace}_sync.channels.*', self.sync_collection, True),
+                            (f'_{self.sync_namespace}_sync.polarities.*', self.sync_collection, True),
+                            (f'_{self.sync_namespace}_sync.times.*', self.sync_collection, True),
+                            ('*.wiring.json', self.sync_collection, False),
+                            ('*.meta', self.sync_collection, False)],
+            'output_files': [('_ibl_passiveGabor.table.csv', self.output_collection, True),
+                             ('_ibl_passivePeriods.intervalsTable.csv', self.output_collection, True),
+                             ('_ibl_passiveRFM.times.npy', self.output_collection, True),
+                             ('_ibl_passiveStims.table.csv', self.output_collection, True)]
+        }
+        return signature
+
+    def _run(self, **kwargs):
+        """returns a list of pathlib.Paths. """
+        data, paths = PassiveChoiceWorld(self.session_path).extract(
+            sync_collection=self.sync_collection, task_collection=self.collection, save=True,
+            path_out=self.session_path.joinpath(self.output_collection), protocol_number=self.protocol_number)
+
+        if any(x is None for x in paths):
+            self.status = -1
+
+        return paths
+
+
+class PassiveTaskTimeline(base_tasks.BehaviourTask, base_tasks.MesoscopeTask):
+    """TODO should be mesoscope invariant, using wiring file"""
+    priority = 90
+    job_size = 'small'
+
+    @property
+    def signature(self):
+        signature = {
+            'input_files': [('_iblrig_taskSettings.raw*', self.collection, True),
+                            ('_iblrig_RFMapStim.raw*', self.collection, True),
+                            (f'_{self.sync_namespace}_sync.channels.*', self.sync_collection, False),
+                            (f'_{self.sync_namespace}_sync.polarities.*', self.sync_collection, False),
+                            (f'_{self.sync_namespace}_sync.times.*', self.sync_collection, False)],
+            'output_files': [('_ibl_passiveGabor.table.csv', self.output_collection, True),
+                             ('_ibl_passivePeriods.intervalsTable.csv', self.output_collection, True),
+                             ('_ibl_passiveRFM.times.npy', self.output_collection, True),
+                             ('_ibl_passiveStims.table.csv', self.output_collection, True)]
+        }
+        return signature
+
+    def _run(self, **kwargs):
+        """returns a list of pathlib.Paths.
+        This class exists to load the sync file and set the protocol_number to None
+        """
+        settings = load_settings(self.session_path, self.collection)
+        version = settings.get('IBLRIG_VERSION_TAG', '100.0.0')
+        if version == '100.0.0' or parse_version(version) <= parse_version('7.1.0'):
+            _logger.warning('Protocol spacers not supported; setting protocol_number to None')
+            self.protocol_number = None
+
+        sync, chmap = self.load_sync()
+        data, paths = PassiveChoiceWorld(self.session_path).extract(
+            sync_collection=self.sync_collection, task_collection=self.collection, save=True,
+            path_out=self.session_path.joinpath(self.output_collection),
+            protocol_number=self.protocol_number, sync=sync, sync_map=chmap)
+
+        if any(x is None for x in paths):
+            self.status = -1
+
+        return paths
+
+
+class ChoiceWorldTrialsBpod(base_tasks.BehaviourTask):
+    priority = 90
+    job_size = 'small'
+
+    @property
+    def signature(self):
+        signature = {
+            'input_files': [
+                ('_iblrig_taskData.raw.*', self.collection, True),
+                ('_iblrig_taskSettings.raw.*', self.collection, True),
+                ('_iblrig_encoderEvents.raw*', self.collection, True),
+                ('_iblrig_encoderPositions.raw*', self.collection, True)],
+            'output_files': [
+                ('*trials.goCueTrigger_times.npy', self.output_collection, True),
+                ('*trials.stimOnTrigger_times.npy', self.output_collection, False),
+                ('*trials.table.pqt', self.output_collection, True),
+                ('*wheel.position.npy', self.output_collection, True),
+                ('*wheel.timestamps.npy', self.output_collection, True),
+                ('*wheelMoves.intervals.npy', self.output_collection, True),
+                ('*wheelMoves.peakAmplitude.npy', self.output_collection, True)
+            ]
+        }
+        return signature
+
+    def _run(self, update=True):
+        """
+        Extracts an iblrig training session
+        """
+        save_path = self.session_path.joinpath(self.output_collection)
+        trials, wheel, output_files = bpod_trials.extract_all(
+            self.session_path, save=True, task_collection=self.collection, save_path=save_path)
+        if trials is None:
+            return None
+        if self.one is None or self.one.offline:
+            return output_files
+        # Run the task QC
+        # Compile task data for QC
+        type = get_session_extractor_type(self.session_path, task_collection=self.collection)
+        if type == 'habituation':
+            qc = HabituationQC(self.session_path, one=self.one)
+            qc.extractor = TaskQCExtractor(self.session_path, one=self.one, sync_collection=self.sync_collection,
+                                           sync_type=self.sync, task_collection=self.collection, save_path=save_path)
+        else:  # Update wheel data
+            qc = TaskQC(self.session_path, one=self.one)
+            qc.extractor = TaskQCExtractor(self.session_path, one=self.one, sync_collection=self.sync_collection,
+                                           sync_type=self.sync, task_collection=self.collection, save_path=save_path)
+            qc.extractor.wheel_encoding = 'X1'
+        # Aggregate and update Alyx QC fields
+        namespace = 'task' if self.protocol_number is None else f'task_{self.protocol_number:02}'
+        qc.run(update=update, namespace=namespace)
+
+        return output_files
+
+
+class ChoiceWorldTrialsNidq(base_tasks.BehaviourTask):
+    priority = 90
+    job_size = 'small'
+
+    @property
+    def signature(self):
+        signature = {
+            'input_files': [
+                ('_iblrig_taskData.raw.*', self.collection, True),
+                ('_iblrig_taskSettings.raw.*', self.collection, True),
+                ('_iblrig_encoderEvents.raw*', self.collection, True),
+                ('_iblrig_encoderPositions.raw*', self.collection, True),
+                (f'_{self.sync_namespace}_sync.channels.npy', self.sync_collection, True),
+                (f'_{self.sync_namespace}_sync.polarities.npy', self.sync_collection, True),
+                (f'_{self.sync_namespace}_sync.times.npy', self.sync_collection, True),
+                ('*wiring.json', self.sync_collection, False),
+                ('*.meta', self.sync_collection, True)],
+            'output_files': [
+                ('*trials.goCueTrigger_times.npy', self.output_collection, True),
+                ('*trials.intervals_bpod.npy', self.output_collection, False),
+                ('*trials.stimOff_times.npy', self.output_collection, False),
+                ('*trials.table.pqt', self.output_collection, True),
+                ('*wheel.position.npy', self.output_collection, True),
+                ('*wheel.timestamps.npy', self.output_collection, True),
+                ('*wheelMoves.intervals.npy', self.output_collection, True),
+                ('*wheelMoves.peakAmplitude.npy', self.output_collection, True)
+            ]
+        }
+        return signature
+
+    def _behaviour_criterion(self, update=True):
+        """
+        Computes and update the behaviour criterion on Alyx
+        """
+        from brainbox.behavior import training
+
+        trials = alfio.load_object(self.session_path.joinpath(self.output_collection), 'trials')
+        good_enough = training.criterion_delay(
+            n_trials=trials["intervals"].shape[0],
+            perf_easy=training.compute_performance_easy(trials),
+        )
+        if update:
+            eid = self.one.path2eid(self.session_path, query_type='remote')
+            self.one.alyx.json_field_update(
+                "sessions", eid, "extended_qc", {"behavior": int(good_enough)}
+            )
+
+    def _extract_behaviour(self):
+        dsets, out_files = extract_all(self.session_path, self.sync_collection, task_collection=self.collection,
+                                       save_path=self.session_path.joinpath(self.output_collection),
+                                       protocol_number=self.protocol_number, save=True)
+
+        return dsets, out_files
+
+    def _run_qc(self, trials_data, update=True, plot_qc=True):
+        # Run the task QC
+        qc = TaskQC(self.session_path, one=self.one, log=_logger)
+        qc.extractor = TaskQCExtractor(self.session_path, lazy=True, one=qc.one, sync_collection=self.sync_collection,
+                                       sync_type=self.sync, task_collection=self.collection,
+                                       save_path=self.session_path.joinpath(self.output_collection))
+        # Extract extra datasets required for QC
+        qc.extractor.data = trials_data  # FIXME This line is pointless
+        qc.extractor.extract_data()
+
+        # Aggregate and update Alyx QC fields
+        namespace = 'task' if self.protocol_number is None else f'task_{self.protocol_number:02}'
+        qc.run(update=update, namespace=namespace)
+
+        if plot_qc:
+            _logger.info('Creating Trials QC plots')
+            try:
+                # TODO needs to be adapted for chained protocols
+                session_id = self.one.path2eid(self.session_path)
+                plot_task = BehaviourPlots(session_id, self.session_path, one=self.one)
+                _ = plot_task.run()
+                self.plot_tasks.append(plot_task)
+
+            except Exception:
+                _logger.error('Could not create Trials QC Plot')
+                _logger.error(traceback.format_exc())
+                self.status = -1
+
+    def _run(self, update=True, plot_qc=True):
+        dsets, out_files = self._extract_behaviour()
+
+        if not self.one or self.one.offline:
+            return out_files
+
+        self._behaviour_criterion(update=update)
+        self._run_qc(dsets, update=update, plot_qc=plot_qc)
+        return out_files
+
+
+class ChoiceWorldTrialsTimeline(ChoiceWorldTrialsNidq):
+    """Behaviour task extractor with DAQdata.raw NPY datasets."""
+    @property
+    def signature(self):
+        signature = super().signature
+        signature['input_files'] = [
+            ('_iblrig_taskData.raw.*', self.collection, True),
+            ('_iblrig_taskSettings.raw.*', self.collection, True),
+            ('_iblrig_encoderEvents.raw*', self.collection, True),
+            ('_iblrig_encoderPositions.raw*', self.collection, True),
+            (f'_{self.sync_namespace}_DAQdata.raw.npy', self.sync_collection, True),
+            (f'_{self.sync_namespace}_DAQdata.timestamps.npy', self.sync_collection, True),
+            (f'_{self.sync_namespace}_DAQdata.meta.json', self.sync_collection, True),
+        ]
+        if self.protocol:
+            extractor = get_bpod_extractor(self.session_path, protocol=self.protocol)
+            if extractor.save_names:
+                signature['output_files'] = [(fn, self.output_collection, True)
+                                             for fn in filter(None, extractor.save_names)]
+        return signature
+
+    def _extract_behaviour(self):
+        """Extract the Bpod trials data and Timeline acquired signals."""
+        # First determine the extractor from the task protocol
+        extractor = get_bpod_extractor(self.session_path, self.protocol, self.collection)
+        ret, _ = extractor.extract(save=False, task_collection=self.collection)
+        bpod_trials = {k: v for k, v in zip(extractor.var_names, ret)}
+
+        trials = TimelineTrials(self.session_path, bpod_trials=bpod_trials)
+        save_path = self.session_path / self.output_collection
+        if not self._spacer_support(extractor.settings):
+            _logger.warning('Protocol spacers not supported; setting protocol_number to None')
+            self.protocol_number = None
+        dsets, out_files = trials.extract(
+            save=True, path_out=save_path, sync_collection=self.sync_collection,
+            task_collection=self.collection, protocol_number=self.protocol_number)
+
+        if not isinstance(dsets, dict):
+            dsets = {k: v for k, v in zip(trials.var_names, dsets)}
+
+        self.timeline = trials.timeline  # Store for QC later
+        self.frame2ttl = trials.frame2ttl
+        self.audio = trials.audio
+
+        return dsets, out_files
+
+    def _run_qc(self, trials_data, update=True, **kwargs):
+        """
+        Run the task QC and update Alyx with results.
+
+        Parameters
+        ----------
+        trials_data : dict
+            The extracted trials data.
+        update : bool
+            If true, update Alyx with the result.
+
+        Notes
+        -----
+        - Unlike the super class, currently the QC plots are not generated.
+        - Expects the frame2ttl and audio attributes to be set from running _extract_behaviour.
+        """
+        # TODO Task QC extractor for Timeline
+        qc = TaskQC(self.session_path, one=self.one, log=_logger)
+        qc.extractor = TaskQCExtractor(self.session_path, lazy=True, one=qc.one, sync_collection=self.sync_collection,
+                                       sync_type=self.sync, task_collection=self.collection,
+                                       save_path=self.session_path.joinpath(self.output_collection))
+        # Extract extra datasets required for QC
+        qc.extractor.data = TaskQCExtractor.rename_data(trials_data.copy())
+        qc.extractor.load_raw_data()
+
+        qc.extractor.frame_ttls = self.frame2ttl
+        qc.extractor.audio_ttls = self.audio
+        # qc.extractor.bpod_ttls = channel_events('bpod')
+
+        # Aggregate and update Alyx QC fields
+        namespace = 'task' if self.protocol_number is None else f'task_{self.protocol_number:02}'
+        qc.run(update=update, namespace=namespace)
+
+
+class TrainingStatus(base_tasks.BehaviourTask):
+    priority = 90
+    job_size = 'small'
+
+    @property
+    def signature(self):
+        signature = {
+            'input_files': [
+                ('_iblrig_taskData.raw.*', self.collection, True),
+                ('_iblrig_taskSettings.raw.*', self.collection, True),
+                ('*trials.table.pqt', self.output_collection, True)],
+            'output_files': []
+        }
+        return signature
+
+    def _run(self, upload=True):
+        """
+        Extracts training status for subject
+        """
+
+        lab = get_lab(self.session_path, self.one.alyx)
+        if lab == 'cortexlab':
+            one = ONE(base_url='https://alyx.internationalbrainlab.org')
+        else:
+            one = self.one
+
+        df = training_status.get_latest_training_information(self.session_path, one)
+        if df is not None:
+            training_status.make_plots(
+                self.session_path, self.one, df=df, save=True, upload=upload, task_collection=self.collection)
+            # Update status map in JSON field of subjects endpoint
+            if self.one and not self.one.offline:
+                _logger.debug('Updating JSON field of subjects endpoint')
+                status = (df.set_index('date')[['training_status', 'session_path']].drop_duplicates(
+                    subset='training_status', keep='first').to_dict())
+                date, sess = status.items()
+                data = {'trained_criteria': {v.replace(' ', '_'): (k, self.one.path2eid(sess[1][k]))
+                                             for k, v in date[1].items()}}
+                _, subject, *_ = session_path_parts(self.session_path)
+                self.one.alyx.json_field_update('subjects', subject, data=data)
+        output_files = []
+        return output_files