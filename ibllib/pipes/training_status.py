import one.alf.io as alfio
from one.alf.exceptions import ALFObjectNotFound

from ibllib.io.raw_data_loaders import load_bpod
from ibllib.oneibl.registration import _get_session_times
from ibllib.io.extractors.base import get_session_extractor_type
from ibllib.io.session_params import read_params
from ibllib.io.extractors.bpod_trials import get_bpod_extractor

from iblutil.util import setup_logger
from ibllib.plots.snapshot import ReportSnapshot
from iblutil.numerical import ismember
from brainbox.behavior import training

import numpy as np
import pandas as pd
from pathlib import Path
import matplotlib.pyplot as plt
import matplotlib.dates as mdates
from matplotlib.lines import Line2D
from datetime import datetime
import seaborn as sns
import boto3
from botocore.exceptions import ProfileNotFound, ClientError
from itertools import chain

logger = setup_logger(__name__)


TRAINING_STATUS = {'untrainable': (-4, (0, 0, 0, 0)),
                   'unbiasable': (-3, (0, 0, 0, 0)),
                   'not_computed': (-2, (0, 0, 0, 0)),
                   'habituation': (-1, (0, 0, 0, 0)),
                   'in training': (0, (0, 0, 0, 0)),
                   'trained 1a': (1, (195, 90, 80, 255)),
                   'trained 1b': (2, (255, 153, 20, 255)),
                   'ready4ephysrig': (3, (28, 20, 255, 255)),
                   'ready4delay': (4, (117, 117, 117, 255)),
                   'ready4recording': (5, (20, 255, 91, 255))}


def get_training_table_from_aws(lab, subject):
    """
    If aws credentials exist on the local server download the latest training table from aws s3 private bucket
    :param lab:
    :param subject:
    :return:
    """
    try:
        session = boto3.Session(profile_name='ibl_training')
    except ProfileNotFound:
        return

    local_file_path = f'/mnt/s0/Data/Subjects/{subject}/training.csv'
    dst_bucket_name = 'ibl-brain-wide-map-private'
    try:
        s3 = session.resource('s3')
        bucket = s3.Bucket(name=dst_bucket_name)
        bucket.download_file(f'resources/training/{lab}/{subject}/training.csv',
                             local_file_path)
        df = pd.read_csv(local_file_path)
    except ClientError:
        return

    return df


def upload_training_table_to_aws(lab, subject):
    """
    If aws credentials exist on the local server upload the training table to aws s3 private bucket
    :param lab:
    :param subject:
    :return:
    """
    try:
        session = boto3.Session(profile_name='ibl_training')
    except ProfileNotFound:
        return

    local_file_path = f'/mnt/s0/Data/Subjects/{subject}/training.csv'
    dst_bucket_name = 'ibl-brain-wide-map-private'
    try:
        s3 = session.resource('s3')
        bucket = s3.Bucket(name=dst_bucket_name)
        bucket.upload_file(local_file_path,
                           f'resources/training/{lab}/{subject}/training.csv')
    except (ClientError, FileNotFoundError):
        return


def save_path(subj_path):
    return Path(subj_path).joinpath('training.csv')


def save_dataframe(df, subj_path):
    """
    Save training dataframe to disk
    :param df: dataframe to save
    :param subj_path: path to subject folder
    :return:
    """
    df.to_csv(save_path(subj_path), index=False)


def load_existing_dataframe(subj_path):
    """
    Load training dataframe from disk, if dataframe doesn't exist returns None
    :param subj_path: path to subject folder
    :return:
    """
    df_location = save_path(subj_path)
    if df_location.exists():
        return pd.read_csv(df_location)
    else:
        df_location.parent.mkdir(exist_ok=True, parents=True)
        return None


def load_trials(sess_path, one, collections=None, force=True, mode='raise'):
    """
    Load trials data for session. First attempts to load from local session path, if this fails will attempt to download via ONE,
    if this also fails, will then attempt to re-extract locally
    :param sess_path: session path
    :param one: ONE instance
    :param force: when True and if the session trials can't be found, will attempt to re-extract from the disk
    :param mode: 'raise' or 'warn', if 'raise', will error when forcing re-extraction of past sessions
    :return:
    """
    try:
        # try and load all trials that are found locally in the session path locally
        if collections is None:
            trial_locations = list(sess_path.rglob('_ibl_trials.goCueTrigger_times.*npy'))
        else:
            trial_locations = [Path(sess_path).joinpath(c, '_ibl_trials.goCueTrigger_times.*npy') for c in collections]

        if len(trial_locations) > 1:
            trial_dict = {}
            for i, loc in enumerate(trial_locations):
                trial_dict[i] = alfio.load_object(loc.parent, 'trials', short_keys=True)
            trials = training.concatenate_trials(trial_dict)
        elif len(trial_locations) == 1:
            trials = alfio.load_object(trial_locations[0].parent, 'trials', short_keys=True)
        else:
            raise ALFObjectNotFound

        if 'probabilityLeft' not in trials.keys():
            raise ALFObjectNotFound
    except ALFObjectNotFound:
        # Next try and load all trials data through ONE
        try:
            if not force:
                return None
            eid = one.path2eid(sess_path)
            if collections is None:
                trial_collections = one.list_datasets(eid, '_ibl_trials.goCueTrigger_times.npy')
                if len(trial_collections) > 0:
                    trial_collections = ['/'.join(c.split('/')[:-1]) for c in trial_collections]
            else:
                trial_collections = collections

            if len(trial_collections) > 1:
                trial_dict = {}
                for i, collection in enumerate(trial_collections):
                    trial_dict[i] = one.load_object(eid, 'trials', collection=collection)
                trials = training.concatenate_trials(trial_dict)
            elif len(trial_collections) == 1:
                trials = one.load_object(eid, 'trials', collection=trial_collections[0])
            else:
                raise ALFObjectNotFound

            if 'probabilityLeft' not in trials.keys():
                raise ALFObjectNotFound
        except Exception:
            # Finally try to re-extract the trials data locally
            try:
                raw_collections, _ = get_data_collection(sess_path)

                if len(raw_collections) == 0:
                    return None

                trials_dict = {}
                for i, collection in enumerate(raw_collections):
                    extractor = get_bpod_extractor(sess_path, task_collection=collection)
                    trials_data, _ = extractor.extract(task_collection=collection, save=False)
                    trials_dict[i] = alfio.AlfBunch.from_df(trials_data['table'])

                if len(trials_dict) > 1:
                    trials = training.concatenate_trials(trials_dict)
                else:
                    trials = trials_dict[0]

            except Exception as e:
                if mode == 'raise':
                    raise Exception(f'Exhausted all possibilities for loading trials for {sess_path}') from e
                else:
                    logger.warning(f'Exhausted all possibilities for loading trials for {sess_path}')
                    return

    return trials


def load_combined_trials(sess_paths, one, force=True):
    """
    Load and concatenate trials for multiple sessions. Used when we want to concatenate trials for two sessions on the same day
    :param sess_paths: list of paths to sessions
    :param one: ONE instance
    :return:
    """
    trials_dict = {}
    for sess_path in sess_paths:
        trials = load_trials(Path(sess_path), one, force=force)
        if trials is not None:
            trials_dict[Path(sess_path).stem] = load_trials(Path(sess_path), one, force=force)

    return training.concatenate_trials(trials_dict)


def get_latest_training_information(sess_path, one):
    """
    Extracts the latest training status.

    Parameters
    ----------
    sess_path : pathlib.Path
        The session path from which to load the data.
    one : one.api.One
        An ONE instance.

    Returns
    -------
    pandas.DataFrame
        A table of training information.
    """

    subj_path = sess_path.parent.parent
    sub = subj_path.parts[-1]
    if one.mode != 'local':
        lab = one.alyx.rest('subjects', 'list', nickname=sub)[0]['lab']
        df = get_training_table_from_aws(lab, sub)
    else:
        df = None

    if df is None:
        df = load_existing_dataframe(subj_path)

    # Find the dates and associated session paths where we don't have data stored in our dataframe
    missing_dates = check_up_to_date(subj_path, df)

    # Iterate through the dates to fill up our training dataframe
    for _, grp in missing_dates.groupby('date'):
        sess_dicts = get_training_info_for_session(grp.session_path.values, one)
        if len(sess_dicts) == 0:
            continue

        for sess_dict in sess_dicts:
            if df is None:
                df = pd.DataFrame.from_dict(sess_dict)
            else:
                df = pd.concat([df, pd.DataFrame.from_dict(sess_dict)])

    # Sort values by date and reset the index
    df = df.sort_values('date')
    df = df.reset_index(drop=True)
    # Save our dataframe
    save_dataframe(df, subj_path)

    # Now go through the backlog and compute the training status for sessions. If for example one was missing as it is cumulative
    # we need to go through and compute all the back log
    # Find the earliest date in missing dates that we need to recompute the training status for
    missing_status = find_earliest_recompute_date(df.drop_duplicates('date').reset_index(drop=True))
    for date in missing_status:
        df = compute_training_status(df, date, one)

    df_lim = df.drop_duplicates(subset='session_path', keep='first')

    # Detect untrainable
    if 'untrainable' not in df_lim.training_status.values:
        un_df = df_lim[df_lim['training_status'] == 'in training'].sort_values('date')
        if len(un_df) >= 40:
            sess = un_df.iloc[39].session_path
            df.loc[df['session_path'] == sess, 'training_status'] = 'untrainable'

    # Detect unbiasable
    if 'unbiasable' not in df_lim.training_status.values:
        un_df = df_lim[df_lim['task_protocol'] == 'biased'].sort_values('date')
        if len(un_df) >= 40:
            tr_st = un_df[0:40].training_status.unique()
            if 'ready4ephysrig' not in tr_st:
                sess = un_df.iloc[39].session_path
                df.loc[df['session_path'] == sess, 'training_status'] = 'unbiasable'

    save_dataframe(df, subj_path)

    if one.mode != 'local':
        upload_training_table_to_aws(lab, sub)

    return df


def find_earliest_recompute_date(df):
    """
    Find the earliest date that we need to compute the training status from. Training status depends on previous sessions
    so if a session was missing and now has been added we need to recompute everything from that date onwards
    :param df:
    :return:
    """
    missing_df = df[df['training_status'] == 'not_computed']
    if len(missing_df) == 0:
        return []
    missing_df = missing_df.sort_values('date')
    first_index = missing_df.index[0]

    return df[first_index:].date.values


def compute_training_status(df, compute_date, one, force=True, task_collection='raw_behavior_data'):
    """
    Compute the training status for compute date based on training from that session and two previous days
    :param df: training dataframe
    :param compute_date: date to compute training on
    :param one: ONE instance
    :return:
    """

    # compute_date = str(one.path2ref(session_path)['date'])
    df_temp = df[df['date'] <= compute_date]
    df_temp = df_temp.drop_duplicates(subset=['session_path', 'task_protocol'])
    df_temp.sort_values('date')

    dates = df_temp.date.values

    n_sess_for_date = len(np.where(dates == compute_date)[0])
    n_dates = np.min([2 + n_sess_for_date, len(dates)]).astype(int)
    compute_dates = dates[(-1 * n_dates):]
    if n_sess_for_date > 1:
        compute_dates = compute_dates[:(-1 * (n_sess_for_date - 1))]

    assert compute_dates[-1] == compute_date

    df_temp_group = df_temp.groupby('date')

    trials = {}
    n_delay = 0
    ephys_sessions = []
    protocol = []
    status = []
    for date in compute_dates:

        df_date = df_temp_group.get_group(date)

        # If habituation skip
        if df_date.iloc[-1]['task_protocol'] == 'habituation':
            continue
        # Here we should split by protocol in an ideal world but that world isn't today. This is only really relevant for
        # chained protocols
        trials[df_date.iloc[-1]['date']] = load_combined_trials(df_date.session_path.values, one, force=force)
        protocol.append(df_date.iloc[-1]['task_protocol'])
        status.append(df_date.iloc[-1]['training_status'])
        if df_date.iloc[-1]['combined_n_delay'] >= 900:  # delay of 15 mins
            n_delay += 1
        if df_date.iloc[-1]['location'] == 'ephys_rig':
            ephys_sessions.append(df_date.iloc[-1]['date'])

    n_status = np.max([-2, -1 * len(status)])
    training_status, _ = training.get_training_status(trials, protocol, ephys_sessions, n_delay)
    training_status = pass_through_training_hierachy(training_status, status[n_status])
    df.loc[df['date'] == compute_date, 'training_status'] = training_status

    return df


def pass_through_training_hierachy(status_new, status_old):
    """
    Makes sure that the new training status is not less than the one from the previous day. e.g Subject cannot regress in
    performance
    :param status_new: latest training status
    :param status_old: previous training status
    :return:
    """

    if TRAINING_STATUS[status_old][0] > TRAINING_STATUS[status_new][0]:
        return status_old
    else:
        return status_new


def compute_session_duration_delay_location(sess_path, collections=None, **kwargs):
    """
    Get meta information about task. Extracts session duration, delay before session start and location of session

    Parameters
    ----------
    sess_path : pathlib.Path, str
        The session path with the pattern subject/yyyy-mm-dd/nnn.
    collections : list
        The location within the session path directory of task settings and data.

    Returns
    -------
    int
        The session duration in minutes, rounded to the nearest minute.
    int
        The delay between session start time and the first trial in seconds.
    str {'ephys_rig', 'training_rig'}
        The location of the session.
    """
    if collections is None:
        collections, _ = get_data_collection(sess_path)

    session_duration = 0
    session_delay = 0
    session_location = 'training_rig'
    for collection in collections:
        md, sess_data = load_bpod(sess_path, task_collection=collection)
        if md is None:
            continue
        try:
            start_time, end_time = _get_session_times(sess_path, md, sess_data)
            session_duration = session_duration + int((end_time - start_time).total_seconds() / 60)
            session_delay = session_delay + md.get('SESSION_START_DELAY_SEC', 0)
        except Exception:
            session_duration = session_duration + 0
            session_delay = session_delay + 0

        if 'ephys' in md.get('PYBPOD_BOARD', None):
            session_location = 'ephys_rig'
        else:
            session_location = 'training_rig'

    return session_duration, session_delay, session_location


def get_data_collection(session_path):
    """
    Returns the location of the raw behavioral data and extracted trials data for the session path. If
    multiple locations in one session (e.g for dynamic) returns all of these
    :param session_path: path of session
    :return:
    """
<<<<<<< HEAD
    experiment_description_file = read_params(session_path)
    if experiment_description_file is not None:
        pipeline = dyn.make_pipeline(session_path)
        trials_tasks = [t for t in pipeline.tasks if 'Trials' in t]
        collections = [pipeline.tasks.get(task).kwargs['collection'] for task in trials_tasks]
        if len(collections) == 1 and collections[0] == 'raw_behavior_data':
            alf_collections = ['alf']
        elif all('raw_task_data' in c for c in collections):
            alf_collections = [f'alf/task_{c[-2:]}' for c in collections]
        else:
            alf_collections = None
=======
    experiment_description = read_params(session_path)
    collections = []
    if experiment_description is not None:
        task_protocols = experiment_description.get('tasks', [])
        for i, (protocol, task_info) in enumerate(chain(*map(dict.items, task_protocols))):
            if 'passiveChoiceWorld' in protocol:
                continue
            collection = task_info.get('collection', f'raw_task_data_{i:02}')
            if collection == 'raw_passive_data':
                continue
            collections.append(collection)
>>>>>>> 6075d579
    else:
        settings = Path(session_path).rglob('_iblrig_taskSettings.raw.json')
        for setting in settings:
            if setting.parent.name != 'raw_passive_data':
                collections.append(setting.parent.name)

    if len(collections) == 1 and collections[0] == 'raw_behavior_data':
        alf_collections = ['alf']
    elif all(['raw_task_data' in c for c in collections]):
        alf_collections = [f'alf/task_{c[-2:]}' for c in collections]
    else:
        alf_collections = None

    return collections, alf_collections


def get_sess_dict(session_path, one, protocol, alf_collections=None, raw_collections=None, force=True):

    sess_dict = {}
    sess_dict['date'] = str(one.path2ref(session_path)['date'])
    sess_dict['session_path'] = str(session_path)
    sess_dict['task_protocol'] = protocol

    if sess_dict['task_protocol'] == 'habituation':
        nan_array = np.array([np.nan])
        sess_dict['performance'], sess_dict['contrasts'], _ = (nan_array, nan_array, np.nan)
        sess_dict['performance_easy'] = np.nan
        sess_dict['reaction_time'] = np.nan
        sess_dict['n_trials'] = np.nan
        sess_dict['sess_duration'] = np.nan
        sess_dict['n_delay'] = np.nan
        sess_dict['location'] = np.nan
        sess_dict['training_status'] = 'habituation'
        sess_dict['bias_50'], sess_dict['thres_50'], sess_dict['lapsehigh_50'], sess_dict['lapselow_50'] = \
            (np.nan, np.nan, np.nan, np.nan)
        sess_dict['bias_20'], sess_dict['thres_20'], sess_dict['lapsehigh_20'], sess_dict['lapselow_20'] = \
            (np.nan, np.nan, np.nan, np.nan)
        sess_dict['bias_80'], sess_dict['thres_80'], sess_dict['lapsehigh_80'], sess_dict['lapselow_80'] = \
            (np.nan, np.nan, np.nan, np.nan)

    else:
        # if we can't compute trials then we need to pass
        trials = load_trials(session_path, one, collections=alf_collections, force=force, mode='warn')
        if trials is None:
            return

        sess_dict['performance'], sess_dict['contrasts'], _ = training.compute_performance(trials, prob_right=True)
        if sess_dict['task_protocol'] == 'training':
            sess_dict['bias_50'], sess_dict['thres_50'], sess_dict['lapsehigh_50'], sess_dict['lapselow_50'] = \
                training.compute_psychometric(trials)
            sess_dict['bias_20'], sess_dict['thres_20'], sess_dict['lapsehigh_20'], sess_dict['lapselow_20'] = \
                (np.nan, np.nan, np.nan, np.nan)
            sess_dict['bias_80'], sess_dict['thres_80'], sess_dict['lapsehigh_80'], sess_dict['lapselow_80'] = \
                (np.nan, np.nan, np.nan, np.nan)
        else:
            sess_dict['bias_50'], sess_dict['thres_50'], sess_dict['lapsehigh_50'], sess_dict['lapselow_50'] = \
                training.compute_psychometric(trials, block=0.5)
            sess_dict['bias_20'], sess_dict['thres_20'], sess_dict['lapsehigh_20'], sess_dict['lapselow_20'] = \
                training.compute_psychometric(trials, block=0.2)
            sess_dict['bias_80'], sess_dict['thres_80'], sess_dict['lapsehigh_80'], sess_dict['lapselow_80'] = \
                training.compute_psychometric(trials, block=0.8)

        sess_dict['performance_easy'] = training.compute_performance_easy(trials)
        sess_dict['reaction_time'] = training.compute_median_reaction_time(trials)
        sess_dict['n_trials'] = training.compute_n_trials(trials)
        sess_dict['sess_duration'], sess_dict['n_delay'], sess_dict['location'] = \
            compute_session_duration_delay_location(session_path, collections=raw_collections)
        sess_dict['training_status'] = 'not_computed'

    return sess_dict


def get_training_info_for_session(session_paths, one, force=True):
    """
    Extract the training information needed for plots for each session
    :param session_paths: list of session paths on same date
    :param one: ONE instance
    :return:
    """

    # return list of dicts to add
    sess_dicts = []
    for session_path in session_paths:
        collections, alf_collections = get_data_collection(session_path)
        session_path = Path(session_path)
        protocols = []
        for c in collections:
            protocols.append(get_session_extractor_type(session_path, task_collection=c))

        un_protocols = np.unique(protocols)
        # Example, training, training, biased - training would be combined, biased not
        sess_dict = None
        if len(un_protocols) != 1:
            print(f'Different protocols in same session {session_path} : {protocols}')
            for prot in un_protocols:
                if prot is False:
                    continue
                try:
                    alf = alf_collections[np.where(protocols == prot)[0]]
                    raw = collections[np.where(protocols == prot)[0]]
                except TypeError:
                    alf = None
                    raw = None
                sess_dict = get_sess_dict(session_path, one, prot, alf_collections=alf, raw_collections=raw, force=force)
        else:
            prot = un_protocols[0]
            sess_dict = get_sess_dict(session_path, one, prot, alf_collections=alf_collections, raw_collections=collections,
                                      force=force)

        if sess_dict is not None:
            sess_dicts.append(sess_dict)

    protocols = [s['task_protocol'] for s in sess_dicts]

    if len(protocols) > 0 and len(set(protocols)) != 1:
        print(f'Different protocols on same date {sess_dicts[0]["date"]} : {protocols}')

    # Only if all protocols are the same and are not habituation
    if len(sess_dicts) > 1 and len(set(protocols)) == 1 and protocols[0] != 'habituation':  # Only if all protocols are the same
        print(f'{len(sess_dicts)} sessions being combined for date {sess_dicts[0]["date"]}')
        combined_trials = load_combined_trials(session_paths, one, force=force)
        performance, contrasts, _ = training.compute_performance(combined_trials, prob_right=True)
        psychs = {}
        psychs['50'] = training.compute_psychometric(combined_trials, block=0.5)
        psychs['20'] = training.compute_psychometric(combined_trials, block=0.2)
        psychs['80'] = training.compute_psychometric(combined_trials, block=0.8)

        performance_easy = training.compute_performance_easy(combined_trials)
        reaction_time = training.compute_median_reaction_time(combined_trials)
        n_trials = training.compute_n_trials(combined_trials)

        sess_duration = np.nansum([s['sess_duration'] for s in sess_dicts])
        n_delay = np.nanmax([s['n_delay'] for s in sess_dicts])

        for sess_dict in sess_dicts:
            sess_dict['combined_performance'] = performance
            sess_dict['combined_contrasts'] = contrasts
            sess_dict['combined_performance_easy'] = performance_easy
            sess_dict['combined_reaction_time'] = reaction_time
            sess_dict['combined_n_trials'] = n_trials
            sess_dict['combined_sess_duration'] = sess_duration
            sess_dict['combined_n_delay'] = n_delay

            for bias in [50, 20, 80]:
                sess_dict[f'combined_bias_{bias}'] = psychs[f'{bias}'][0]
                sess_dict[f'combined_thres_{bias}'] = psychs[f'{bias}'][1]
                sess_dict[f'combined_lapsehigh_{bias}'] = psychs[f'{bias}'][2]
                sess_dict[f'combined_lapselow_{bias}'] = psychs[f'{bias}'][3]

            # Case where two sessions on same day with different number of contrasts! Oh boy
            if sess_dict['combined_performance'].size != sess_dict['performance'].size:
                sess_dict['performance'] = \
                    np.r_[sess_dict['performance'],
                          np.full(sess_dict['combined_performance'].size - sess_dict['performance'].size, np.nan)]
                sess_dict['contrasts'] = \
                    np.r_[sess_dict['contrasts'],
                          np.full(sess_dict['combined_contrasts'].size - sess_dict['contrasts'].size, np.nan)]

    else:
        for sess_dict in sess_dicts:
            sess_dict['combined_performance'] = sess_dict['performance']
            sess_dict['combined_contrasts'] = sess_dict['contrasts']
            sess_dict['combined_performance_easy'] = sess_dict['performance_easy']
            sess_dict['combined_reaction_time'] = sess_dict['reaction_time']
            sess_dict['combined_n_trials'] = sess_dict['n_trials']
            sess_dict['combined_sess_duration'] = sess_dict['sess_duration']
            sess_dict['combined_n_delay'] = sess_dict['n_delay']

            for bias in [50, 20, 80]:
                sess_dict[f'combined_bias_{bias}'] = sess_dict[f'bias_{bias}']
                sess_dict[f'combined_thres_{bias}'] = sess_dict[f'thres_{bias}']
                sess_dict[f'combined_lapsehigh_{bias}'] = sess_dict[f'lapsehigh_{bias}']
                sess_dict[f'combined_lapselow_{bias}'] = sess_dict[f'lapselow_{bias}']

    return sess_dicts


def check_up_to_date(subj_path, df):
    """
    Check which sessions on local file system are missing from the computed training table.

    Parameters
    ----------
    subj_path : pathlib.Path
        The path to the subject's dated session folders.
    df : pandas.DataFrame
        The computed training table.

    Returns
    -------
    pandas.DataFrame
        A table of dates and session paths that are missing from the computed training table.
    """
    df_session = pd.DataFrame()

    for session in alfio.iter_sessions(subj_path):
        s_df = pd.DataFrame({'date': session.parts[-2], 'session_path': str(session)}, index=[0])
        df_session = pd.concat([df_session, s_df], ignore_index=True)

    if df is None or 'combined_thres_50' not in df.columns:
        return df_session
    else:
        # recorded_session_paths = df['session_path'].values
        isin, _ = ismember(df_session.date.unique(), df.date.unique())
        missing_dates = df_session.date.unique()[~isin]
        return df_session[df_session['date'].isin(missing_dates)].sort_values('date')


def plot_trial_count_and_session_duration(df, subject):

    df = df.drop_duplicates('date').reset_index(drop=True)

    y1 = {'column': 'combined_n_trials',
          'title': 'Trial counts',
          'lim': None,
          'color': 'k',
          'join': True}

    y2 = {'column': 'combined_sess_duration',
          'title': 'Session duration (mins)',
          'lim': None,
          'color': 'r',
          'log': False,
          'join': True}

    ax = plot_over_days(df, subject, y1, y2)

    return ax


def plot_performance_easy_median_reaction_time(df, subject):
    df = df.drop_duplicates('date').reset_index(drop=True)

    y1 = {'column': 'combined_performance_easy',
          'title': 'Performance on easy trials',
          'lim': [0, 1.05],
          'color': 'k',
          'join': True}

    y2 = {'column': 'combined_reaction_time',
          'title': 'Median reaction time (s)',
          'lim': [0.1, np.nanmax([10, np.nanmax(df.combined_reaction_time.values)])],
          'color': 'r',
          'log': True,
          'join': True}
    ax = plot_over_days(df, subject, y1, y2)

    return ax


def plot_fit_params(df, subject):
    fig, axs = plt.subplots(2, 2, figsize=(12, 6))
    axs = axs.ravel()

    df = df.drop_duplicates('date').reset_index(drop=True)

    cmap = sns.diverging_palette(20, 220, n=3, center="dark")

    y50 = {'column': 'combined_bias_50',
           'title': 'Bias',
           'lim': [-100, 100],
           'color': cmap[1],
           'join': False}

    y80 = {'column': 'combined_bias_80',
           'title': 'Bias',
           'lim': [-100, 100],
           'color': cmap[2],
           'join': False}

    y20 = {'column': 'combined_bias_20',
           'title': 'Bias',
           'lim': [-100, 100],
           'color': cmap[0],
           'join': False}

    plot_over_days(df, subject, y50, ax=axs[0], legend=False, title=False)
    plot_over_days(df, subject, y80, ax=axs[0], legend=False, title=False)
    plot_over_days(df, subject, y20, ax=axs[0], legend=False, title=False)
    axs[0].axhline(16, linewidth=2, linestyle='--', color='k')
    axs[0].axhline(-16, linewidth=2, linestyle='--', color='k')

    y50['column'] = 'combined_thres_50'
    y50['title'] = 'Threshold'
    y50['lim'] = [0, 100]
    y80['column'] = 'combined_thres_20'
    y80['title'] = 'Threshold'
    y20['lim'] = [0, 100]
    y20['column'] = 'combined_thres_80'
    y20['title'] = 'Threshold'
    y80['lim'] = [0, 100]

    plot_over_days(df, subject, y50, ax=axs[1], legend=False, title=False)
    plot_over_days(df, subject, y80, ax=axs[1], legend=False, title=False)
    plot_over_days(df, subject, y20, ax=axs[1], legend=False, title=False)
    axs[1].axhline(19, linewidth=2, linestyle='--', color='k')

    y50['column'] = 'combined_lapselow_50'
    y50['title'] = 'Lapse Low'
    y50['lim'] = [0, 1]
    y80['column'] = 'combined_lapselow_20'
    y80['title'] = 'Lapse Low'
    y80['lim'] = [0, 1]
    y20['column'] = 'combined_lapselow_80'
    y20['title'] = 'Lapse Low'
    y20['lim'] = [0, 1]

    plot_over_days(df, subject, y50, ax=axs[2], legend=False, title=False)
    plot_over_days(df, subject, y80, ax=axs[2], legend=False, title=False)
    plot_over_days(df, subject, y20, ax=axs[2], legend=False, title=False)
    axs[2].axhline(0.2, linewidth=2, linestyle='--', color='k')

    y50['column'] = 'combined_lapsehigh_50'
    y50['title'] = 'Lapse High'
    y50['lim'] = [0, 1]
    y80['column'] = 'combined_lapsehigh_20'
    y80['title'] = 'Lapse High'
    y80['lim'] = [0, 1]
    y20['column'] = 'combined_lapsehigh_80'
    y20['title'] = 'Lapse High'
    y20['lim'] = [0, 1]

    plot_over_days(df, subject, y50, ax=axs[3], legend=False, title=False, training_lines=True)
    plot_over_days(df, subject, y80, ax=axs[3], legend=False, title=False, training_lines=False)
    plot_over_days(df, subject, y20, ax=axs[3], legend=False, title=False, training_lines=False)
    axs[3].axhline(0.2, linewidth=2, linestyle='--', color='k')

    fig.suptitle(f'{subject} {df.iloc[-1]["date"]}: {df.iloc[-1]["training_status"]}')
    lines, labels = axs[3].get_legend_handles_labels()
    fig.legend(lines, labels, loc='upper center', bbox_to_anchor=(0.5, 0.1), fancybox=True, shadow=True, ncol=5)

    legend_elements = [Line2D([0], [0], marker='o', color='w', label='p=0.5', markerfacecolor=cmap[1], markersize=8),
                       Line2D([0], [0], marker='o', color='w', label='p=0.2', markerfacecolor=cmap[0], markersize=8),
                       Line2D([0], [0], marker='o', color='w', label='p=0.8', markerfacecolor=cmap[2], markersize=8)]
    legend2 = plt.legend(handles=legend_elements, loc='upper right', bbox_to_anchor=(1.1, -0.2), fancybox=True, shadow=True)
    fig.add_artist(legend2)

    return axs


def plot_psychometric_curve(df, subject, one):
    df = df.drop_duplicates('date').reset_index(drop=True)
    sess_path = Path(df.iloc[-1]["session_path"])
    trials = load_trials(sess_path, one)

    fig, ax1 = plt.subplots(figsize=(8, 6))

    training.plot_psychometric(trials, ax=ax1, title=f'{subject} {df.iloc[-1]["date"]}: {df.iloc[-1]["training_status"]}')

    return ax1


def plot_over_days(df, subject, y1, y2=None, ax=None, legend=True, title=True, training_lines=True):

    if ax is None:
        fig, ax1 = plt.subplots(figsize=(12, 6))
    else:
        ax1 = ax

    dates = [datetime.strptime(dat, '%Y-%m-%d') for dat in df['date']]
    if y1['join']:
        ax1.plot(dates, df[y1['column']], color=y1['color'])
    ax1.scatter(dates, df[y1['column']], color=y1['color'])
    ax1.set_ylabel(y1['title'])
    ax1.set_ylim(y1['lim'])

    if y2 is not None:
        ax2 = ax1.twinx()
        if y2['join']:
            ax2.plot(dates, df[y2['column']], color=y2['color'])
        ax2.scatter(dates, df[y2['column']], color=y2['color'])
        ax2.set_ylabel(y2['title'])
        ax2.yaxis.label.set_color(y2['color'])
        ax2.tick_params(axis='y', colors=y2['color'])
        ax2.set_ylim(y2['lim'])
        if y2['log']:
            ax2.set_yscale('log')

        ax2.spines['right'].set_visible(False)
        ax2.spines['top'].set_visible(False)
        ax2.spines['left'].set_visible(False)

    month_format = mdates.DateFormatter('%b %Y')
    month_locator = mdates.MonthLocator()
    ax1.xaxis.set_major_locator(month_locator)
    ax1.xaxis.set_major_formatter(month_format)
    week_locator = mdates.WeekdayLocator(byweekday=mdates.MO, interval=1)
    ax1.xaxis.set_minor_locator(week_locator)
    ax1.grid(True, which='minor', axis='x', linestyle='--')

    ax1.spines['left'].set_visible(False)
    ax1.spines['right'].set_visible(False)
    ax1.spines['top'].set_visible(False)

    if training_lines:
        ax1 = add_training_lines(df, ax1)

    if title:
        ax1.set_title(f'{subject} {df.iloc[-1]["date"]}: {df.iloc[-1]["training_status"]}')

    # Put a legend below current axis
    box = ax1.get_position()
    ax1.set_position([box.x0, box.y0 + box.height * 0.1,
                      box.width, box.height * 0.9])
    if legend:
        ax1.legend(loc='upper center', bbox_to_anchor=(0.5, -0.1),
                   fancybox=True, shadow=True, ncol=5)

    return ax1


def add_training_lines(df, ax):

    status = df.drop_duplicates(subset='training_status', keep='first')
    for _, st in status.iterrows():

        if st['training_status'] in ['untrainable', 'unbiasable']:
            continue

        if TRAINING_STATUS[st['training_status']][0] <= 0:
            continue

        ax.axvline(datetime.strptime(st['date'], '%Y-%m-%d'), linewidth=2,
                   color=np.array(TRAINING_STATUS[st['training_status']][1]) / 255, label=st['training_status'])

    return ax


def plot_heatmap_performance_over_days(df, subject):

    df = df.drop_duplicates(subset=['date', 'combined_contrasts'])
    df_perf = df.pivot(index=['date'], columns=['combined_contrasts'], values=['combined_performance']).sort_values(
        by='combined_contrasts', axis=1, ascending=False)
    df_perf.index = pd.to_datetime(df_perf.index)
    full_date_range = pd.date_range(start=df_perf.index.min(), end=df_perf.index.max(), freq="D")
    df_perf = df_perf.reindex(full_date_range, fill_value=np.nan)

    n_contrasts = len(df.combined_contrasts.unique())

    dates = df_perf.index.to_pydatetime()
    dnum = mdates.date2num(dates)
    if len(dnum) > 1:
        start = dnum[0] - (dnum[1] - dnum[0]) / 2.
        stop = dnum[-1] + (dnum[1] - dnum[0]) / 2.
    else:
        start = dnum[0] + 0.5
        stop = dnum[0] + 1.5

    extent = [start, stop, 0, n_contrasts]

    fig, ax1 = plt.subplots(figsize=(12, 6))
    im = ax1.imshow(df_perf.T.values, extent=extent, aspect="auto", cmap='PuOr')

    month_format = mdates.DateFormatter('%b %Y')
    month_locator = mdates.MonthLocator()
    ax1.xaxis.set_major_locator(month_locator)
    ax1.xaxis.set_major_formatter(month_format)
    week_locator = mdates.WeekdayLocator(byweekday=mdates.MO, interval=1)
    ax1.xaxis.set_minor_locator(week_locator)
    ax1.grid(True, which='minor', axis='x', linestyle='--')
    ax1.set_yticks(np.arange(0.5, n_contrasts + 0.5, 1))
    ax1.set_yticklabels(np.sort(df.combined_contrasts.unique()))
    ax1.set_ylabel('Contrast (%)')
    ax1.set_xlabel('Date')
    cbar = fig.colorbar(im)
    cbar.set_label('Rightward choice (%')
    ax1.set_title(f'{subject} {df.iloc[-1]["date"]}: {df.iloc[-1]["training_status"]}')

    ax1.spines['left'].set_visible(False)
    ax1.spines['right'].set_visible(False)
    ax1.spines['top'].set_visible(False)

    return ax1


def make_plots(session_path, one, df=None, save=False, upload=False, task_collection='raw_behavior_data'):
    subject = one.path2ref(session_path)['subject']
    subj_path = session_path.parent.parent

    df = load_existing_dataframe(subj_path) if df is None else df

    df = df[df['task_protocol'] != 'habituation']

    if len(df) == 0:
        return

    ax1 = plot_trial_count_and_session_duration(df, subject)
    ax2 = plot_performance_easy_median_reaction_time(df, subject)
    ax3 = plot_heatmap_performance_over_days(df, subject)
    ax4 = plot_fit_params(df, subject)
    ax5 = plot_psychometric_curve(df, subject, one)

    outputs = []
    if save:
        save_path = Path(subj_path)
        save_name = save_path.joinpath('subj_trial_count_session_duration.png')
        outputs.append(save_name)
        ax1.get_figure().savefig(save_name, bbox_inches='tight')

        save_name = save_path.joinpath('subj_performance_easy_reaction_time.png')
        outputs.append(save_name)
        ax2.get_figure().savefig(save_name, bbox_inches='tight')

        save_name = save_path.joinpath('subj_performance_heatmap.png')
        outputs.append(save_name)
        ax3.get_figure().savefig(save_name, bbox_inches='tight')

        save_name = save_path.joinpath('subj_psychometric_fit_params.png')
        outputs.append(save_name)
        ax4[0].get_figure().savefig(save_name, bbox_inches='tight')

        save_name = save_path.joinpath('subj_psychometric_curve.png')
        outputs.append(save_name)
        ax5.get_figure().savefig(save_name, bbox_inches='tight')

    if upload:
        subj = one.alyx.rest('subjects', 'list', nickname=subject)[0]
        snp = ReportSnapshot(session_path, subj['id'], content_type='subject', one=one)
        snp.outputs = outputs
        snp.register_images(widths=['orig'])
<|MERGE_RESOLUTION|>--- conflicted
+++ resolved
@@ -1,984 +1,970 @@
-import one.alf.io as alfio
-from one.alf.exceptions import ALFObjectNotFound
-
-from ibllib.io.raw_data_loaders import load_bpod
-from ibllib.oneibl.registration import _get_session_times
-from ibllib.io.extractors.base import get_session_extractor_type
-from ibllib.io.session_params import read_params
-from ibllib.io.extractors.bpod_trials import get_bpod_extractor
-
-from iblutil.util import setup_logger
-from ibllib.plots.snapshot import ReportSnapshot
-from iblutil.numerical import ismember
-from brainbox.behavior import training
-
-import numpy as np
-import pandas as pd
-from pathlib import Path
-import matplotlib.pyplot as plt
-import matplotlib.dates as mdates
-from matplotlib.lines import Line2D
-from datetime import datetime
-import seaborn as sns
-import boto3
-from botocore.exceptions import ProfileNotFound, ClientError
-from itertools import chain
-
-logger = setup_logger(__name__)
-
-
-TRAINING_STATUS = {'untrainable': (-4, (0, 0, 0, 0)),
-                   'unbiasable': (-3, (0, 0, 0, 0)),
-                   'not_computed': (-2, (0, 0, 0, 0)),
-                   'habituation': (-1, (0, 0, 0, 0)),
-                   'in training': (0, (0, 0, 0, 0)),
-                   'trained 1a': (1, (195, 90, 80, 255)),
-                   'trained 1b': (2, (255, 153, 20, 255)),
-                   'ready4ephysrig': (3, (28, 20, 255, 255)),
-                   'ready4delay': (4, (117, 117, 117, 255)),
-                   'ready4recording': (5, (20, 255, 91, 255))}
-
-
-def get_training_table_from_aws(lab, subject):
-    """
-    If aws credentials exist on the local server download the latest training table from aws s3 private bucket
-    :param lab:
-    :param subject:
-    :return:
-    """
-    try:
-        session = boto3.Session(profile_name='ibl_training')
-    except ProfileNotFound:
-        return
-
-    local_file_path = f'/mnt/s0/Data/Subjects/{subject}/training.csv'
-    dst_bucket_name = 'ibl-brain-wide-map-private'
-    try:
-        s3 = session.resource('s3')
-        bucket = s3.Bucket(name=dst_bucket_name)
-        bucket.download_file(f'resources/training/{lab}/{subject}/training.csv',
-                             local_file_path)
-        df = pd.read_csv(local_file_path)
-    except ClientError:
-        return
-
-    return df
-
-
-def upload_training_table_to_aws(lab, subject):
-    """
-    If aws credentials exist on the local server upload the training table to aws s3 private bucket
-    :param lab:
-    :param subject:
-    :return:
-    """
-    try:
-        session = boto3.Session(profile_name='ibl_training')
-    except ProfileNotFound:
-        return
-
-    local_file_path = f'/mnt/s0/Data/Subjects/{subject}/training.csv'
-    dst_bucket_name = 'ibl-brain-wide-map-private'
-    try:
-        s3 = session.resource('s3')
-        bucket = s3.Bucket(name=dst_bucket_name)
-        bucket.upload_file(local_file_path,
-                           f'resources/training/{lab}/{subject}/training.csv')
-    except (ClientError, FileNotFoundError):
-        return
-
-
-def save_path(subj_path):
-    return Path(subj_path).joinpath('training.csv')
-
-
-def save_dataframe(df, subj_path):
-    """
-    Save training dataframe to disk
-    :param df: dataframe to save
-    :param subj_path: path to subject folder
-    :return:
-    """
-    df.to_csv(save_path(subj_path), index=False)
-
-
-def load_existing_dataframe(subj_path):
-    """
-    Load training dataframe from disk, if dataframe doesn't exist returns None
-    :param subj_path: path to subject folder
-    :return:
-    """
-    df_location = save_path(subj_path)
-    if df_location.exists():
-        return pd.read_csv(df_location)
-    else:
-        df_location.parent.mkdir(exist_ok=True, parents=True)
-        return None
-
-
-def load_trials(sess_path, one, collections=None, force=True, mode='raise'):
-    """
-    Load trials data for session. First attempts to load from local session path, if this fails will attempt to download via ONE,
-    if this also fails, will then attempt to re-extract locally
-    :param sess_path: session path
-    :param one: ONE instance
-    :param force: when True and if the session trials can't be found, will attempt to re-extract from the disk
-    :param mode: 'raise' or 'warn', if 'raise', will error when forcing re-extraction of past sessions
-    :return:
-    """
-    try:
-        # try and load all trials that are found locally in the session path locally
-        if collections is None:
-            trial_locations = list(sess_path.rglob('_ibl_trials.goCueTrigger_times.*npy'))
-        else:
-            trial_locations = [Path(sess_path).joinpath(c, '_ibl_trials.goCueTrigger_times.*npy') for c in collections]
-
-        if len(trial_locations) > 1:
-            trial_dict = {}
-            for i, loc in enumerate(trial_locations):
-                trial_dict[i] = alfio.load_object(loc.parent, 'trials', short_keys=True)
-            trials = training.concatenate_trials(trial_dict)
-        elif len(trial_locations) == 1:
-            trials = alfio.load_object(trial_locations[0].parent, 'trials', short_keys=True)
-        else:
-            raise ALFObjectNotFound
-
-        if 'probabilityLeft' not in trials.keys():
-            raise ALFObjectNotFound
-    except ALFObjectNotFound:
-        # Next try and load all trials data through ONE
-        try:
-            if not force:
-                return None
-            eid = one.path2eid(sess_path)
-            if collections is None:
-                trial_collections = one.list_datasets(eid, '_ibl_trials.goCueTrigger_times.npy')
-                if len(trial_collections) > 0:
-                    trial_collections = ['/'.join(c.split('/')[:-1]) for c in trial_collections]
-            else:
-                trial_collections = collections
-
-            if len(trial_collections) > 1:
-                trial_dict = {}
-                for i, collection in enumerate(trial_collections):
-                    trial_dict[i] = one.load_object(eid, 'trials', collection=collection)
-                trials = training.concatenate_trials(trial_dict)
-            elif len(trial_collections) == 1:
-                trials = one.load_object(eid, 'trials', collection=trial_collections[0])
-            else:
-                raise ALFObjectNotFound
-
-            if 'probabilityLeft' not in trials.keys():
-                raise ALFObjectNotFound
-        except Exception:
-            # Finally try to re-extract the trials data locally
-            try:
-                raw_collections, _ = get_data_collection(sess_path)
-
-                if len(raw_collections) == 0:
-                    return None
-
-                trials_dict = {}
-                for i, collection in enumerate(raw_collections):
-                    extractor = get_bpod_extractor(sess_path, task_collection=collection)
-                    trials_data, _ = extractor.extract(task_collection=collection, save=False)
-                    trials_dict[i] = alfio.AlfBunch.from_df(trials_data['table'])
-
-                if len(trials_dict) > 1:
-                    trials = training.concatenate_trials(trials_dict)
-                else:
-                    trials = trials_dict[0]
-
-            except Exception as e:
-                if mode == 'raise':
-                    raise Exception(f'Exhausted all possibilities for loading trials for {sess_path}') from e
-                else:
-                    logger.warning(f'Exhausted all possibilities for loading trials for {sess_path}')
-                    return
-
-    return trials
-
-
-def load_combined_trials(sess_paths, one, force=True):
-    """
-    Load and concatenate trials for multiple sessions. Used when we want to concatenate trials for two sessions on the same day
-    :param sess_paths: list of paths to sessions
-    :param one: ONE instance
-    :return:
-    """
-    trials_dict = {}
-    for sess_path in sess_paths:
-        trials = load_trials(Path(sess_path), one, force=force)
-        if trials is not None:
-            trials_dict[Path(sess_path).stem] = load_trials(Path(sess_path), one, force=force)
-
-    return training.concatenate_trials(trials_dict)
-
-
-def get_latest_training_information(sess_path, one):
-    """
-    Extracts the latest training status.
-
-    Parameters
-    ----------
-    sess_path : pathlib.Path
-        The session path from which to load the data.
-    one : one.api.One
-        An ONE instance.
-
-    Returns
-    -------
-    pandas.DataFrame
-        A table of training information.
-    """
-
-    subj_path = sess_path.parent.parent
-    sub = subj_path.parts[-1]
-    if one.mode != 'local':
-        lab = one.alyx.rest('subjects', 'list', nickname=sub)[0]['lab']
-        df = get_training_table_from_aws(lab, sub)
-    else:
-        df = None
-
-    if df is None:
-        df = load_existing_dataframe(subj_path)
-
-    # Find the dates and associated session paths where we don't have data stored in our dataframe
-    missing_dates = check_up_to_date(subj_path, df)
-
-    # Iterate through the dates to fill up our training dataframe
-    for _, grp in missing_dates.groupby('date'):
-        sess_dicts = get_training_info_for_session(grp.session_path.values, one)
-        if len(sess_dicts) == 0:
-            continue
-
-        for sess_dict in sess_dicts:
-            if df is None:
-                df = pd.DataFrame.from_dict(sess_dict)
-            else:
-                df = pd.concat([df, pd.DataFrame.from_dict(sess_dict)])
-
-    # Sort values by date and reset the index
-    df = df.sort_values('date')
-    df = df.reset_index(drop=True)
-    # Save our dataframe
-    save_dataframe(df, subj_path)
-
-    # Now go through the backlog and compute the training status for sessions. If for example one was missing as it is cumulative
-    # we need to go through and compute all the back log
-    # Find the earliest date in missing dates that we need to recompute the training status for
-    missing_status = find_earliest_recompute_date(df.drop_duplicates('date').reset_index(drop=True))
-    for date in missing_status:
-        df = compute_training_status(df, date, one)
-
-    df_lim = df.drop_duplicates(subset='session_path', keep='first')
-
-    # Detect untrainable
-    if 'untrainable' not in df_lim.training_status.values:
-        un_df = df_lim[df_lim['training_status'] == 'in training'].sort_values('date')
-        if len(un_df) >= 40:
-            sess = un_df.iloc[39].session_path
-            df.loc[df['session_path'] == sess, 'training_status'] = 'untrainable'
-
-    # Detect unbiasable
-    if 'unbiasable' not in df_lim.training_status.values:
-        un_df = df_lim[df_lim['task_protocol'] == 'biased'].sort_values('date')
-        if len(un_df) >= 40:
-            tr_st = un_df[0:40].training_status.unique()
-            if 'ready4ephysrig' not in tr_st:
-                sess = un_df.iloc[39].session_path
-                df.loc[df['session_path'] == sess, 'training_status'] = 'unbiasable'
-
-    save_dataframe(df, subj_path)
-
-    if one.mode != 'local':
-        upload_training_table_to_aws(lab, sub)
-
-    return df
-
-
-def find_earliest_recompute_date(df):
-    """
-    Find the earliest date that we need to compute the training status from. Training status depends on previous sessions
-    so if a session was missing and now has been added we need to recompute everything from that date onwards
-    :param df:
-    :return:
-    """
-    missing_df = df[df['training_status'] == 'not_computed']
-    if len(missing_df) == 0:
-        return []
-    missing_df = missing_df.sort_values('date')
-    first_index = missing_df.index[0]
-
-    return df[first_index:].date.values
-
-
-def compute_training_status(df, compute_date, one, force=True, task_collection='raw_behavior_data'):
-    """
-    Compute the training status for compute date based on training from that session and two previous days
-    :param df: training dataframe
-    :param compute_date: date to compute training on
-    :param one: ONE instance
-    :return:
-    """
-
-    # compute_date = str(one.path2ref(session_path)['date'])
-    df_temp = df[df['date'] <= compute_date]
-    df_temp = df_temp.drop_duplicates(subset=['session_path', 'task_protocol'])
-    df_temp.sort_values('date')
-
-    dates = df_temp.date.values
-
-    n_sess_for_date = len(np.where(dates == compute_date)[0])
-    n_dates = np.min([2 + n_sess_for_date, len(dates)]).astype(int)
-    compute_dates = dates[(-1 * n_dates):]
-    if n_sess_for_date > 1:
-        compute_dates = compute_dates[:(-1 * (n_sess_for_date - 1))]
-
-    assert compute_dates[-1] == compute_date
-
-    df_temp_group = df_temp.groupby('date')
-
-    trials = {}
-    n_delay = 0
-    ephys_sessions = []
-    protocol = []
-    status = []
-    for date in compute_dates:
-
-        df_date = df_temp_group.get_group(date)
-
-        # If habituation skip
-        if df_date.iloc[-1]['task_protocol'] == 'habituation':
-            continue
-        # Here we should split by protocol in an ideal world but that world isn't today. This is only really relevant for
-        # chained protocols
-        trials[df_date.iloc[-1]['date']] = load_combined_trials(df_date.session_path.values, one, force=force)
-        protocol.append(df_date.iloc[-1]['task_protocol'])
-        status.append(df_date.iloc[-1]['training_status'])
-        if df_date.iloc[-1]['combined_n_delay'] >= 900:  # delay of 15 mins
-            n_delay += 1
-        if df_date.iloc[-1]['location'] == 'ephys_rig':
-            ephys_sessions.append(df_date.iloc[-1]['date'])
-
-    n_status = np.max([-2, -1 * len(status)])
-    training_status, _ = training.get_training_status(trials, protocol, ephys_sessions, n_delay)
-    training_status = pass_through_training_hierachy(training_status, status[n_status])
-    df.loc[df['date'] == compute_date, 'training_status'] = training_status
-
-    return df
-
-
-def pass_through_training_hierachy(status_new, status_old):
-    """
-    Makes sure that the new training status is not less than the one from the previous day. e.g Subject cannot regress in
-    performance
-    :param status_new: latest training status
-    :param status_old: previous training status
-    :return:
-    """
-
-    if TRAINING_STATUS[status_old][0] > TRAINING_STATUS[status_new][0]:
-        return status_old
-    else:
-        return status_new
-
-
-def compute_session_duration_delay_location(sess_path, collections=None, **kwargs):
-    """
-    Get meta information about task. Extracts session duration, delay before session start and location of session
-
-    Parameters
-    ----------
-    sess_path : pathlib.Path, str
-        The session path with the pattern subject/yyyy-mm-dd/nnn.
-    collections : list
-        The location within the session path directory of task settings and data.
-
-    Returns
-    -------
-    int
-        The session duration in minutes, rounded to the nearest minute.
-    int
-        The delay between session start time and the first trial in seconds.
-    str {'ephys_rig', 'training_rig'}
-        The location of the session.
-    """
-    if collections is None:
-        collections, _ = get_data_collection(sess_path)
-
-    session_duration = 0
-    session_delay = 0
-    session_location = 'training_rig'
-    for collection in collections:
-        md, sess_data = load_bpod(sess_path, task_collection=collection)
-        if md is None:
-            continue
-        try:
-            start_time, end_time = _get_session_times(sess_path, md, sess_data)
-            session_duration = session_duration + int((end_time - start_time).total_seconds() / 60)
-            session_delay = session_delay + md.get('SESSION_START_DELAY_SEC', 0)
-        except Exception:
-            session_duration = session_duration + 0
-            session_delay = session_delay + 0
-
-        if 'ephys' in md.get('PYBPOD_BOARD', None):
-            session_location = 'ephys_rig'
-        else:
-            session_location = 'training_rig'
-
-    return session_duration, session_delay, session_location
-
-
-def get_data_collection(session_path):
-    """
-    Returns the location of the raw behavioral data and extracted trials data for the session path. If
-    multiple locations in one session (e.g for dynamic) returns all of these
-    :param session_path: path of session
-    :return:
-    """
-<<<<<<< HEAD
-    experiment_description_file = read_params(session_path)
-    if experiment_description_file is not None:
-        pipeline = dyn.make_pipeline(session_path)
-        trials_tasks = [t for t in pipeline.tasks if 'Trials' in t]
-        collections = [pipeline.tasks.get(task).kwargs['collection'] for task in trials_tasks]
-        if len(collections) == 1 and collections[0] == 'raw_behavior_data':
-            alf_collections = ['alf']
-        elif all('raw_task_data' in c for c in collections):
-            alf_collections = [f'alf/task_{c[-2:]}' for c in collections]
-        else:
-            alf_collections = None
-=======
-    experiment_description = read_params(session_path)
-    collections = []
-    if experiment_description is not None:
-        task_protocols = experiment_description.get('tasks', [])
-        for i, (protocol, task_info) in enumerate(chain(*map(dict.items, task_protocols))):
-            if 'passiveChoiceWorld' in protocol:
-                continue
-            collection = task_info.get('collection', f'raw_task_data_{i:02}')
-            if collection == 'raw_passive_data':
-                continue
-            collections.append(collection)
->>>>>>> 6075d579
-    else:
-        settings = Path(session_path).rglob('_iblrig_taskSettings.raw.json')
-        for setting in settings:
-            if setting.parent.name != 'raw_passive_data':
-                collections.append(setting.parent.name)
-
-    if len(collections) == 1 and collections[0] == 'raw_behavior_data':
-        alf_collections = ['alf']
-    elif all(['raw_task_data' in c for c in collections]):
-        alf_collections = [f'alf/task_{c[-2:]}' for c in collections]
-    else:
-        alf_collections = None
-
-    return collections, alf_collections
-
-
-def get_sess_dict(session_path, one, protocol, alf_collections=None, raw_collections=None, force=True):
-
-    sess_dict = {}
-    sess_dict['date'] = str(one.path2ref(session_path)['date'])
-    sess_dict['session_path'] = str(session_path)
-    sess_dict['task_protocol'] = protocol
-
-    if sess_dict['task_protocol'] == 'habituation':
-        nan_array = np.array([np.nan])
-        sess_dict['performance'], sess_dict['contrasts'], _ = (nan_array, nan_array, np.nan)
-        sess_dict['performance_easy'] = np.nan
-        sess_dict['reaction_time'] = np.nan
-        sess_dict['n_trials'] = np.nan
-        sess_dict['sess_duration'] = np.nan
-        sess_dict['n_delay'] = np.nan
-        sess_dict['location'] = np.nan
-        sess_dict['training_status'] = 'habituation'
-        sess_dict['bias_50'], sess_dict['thres_50'], sess_dict['lapsehigh_50'], sess_dict['lapselow_50'] = \
-            (np.nan, np.nan, np.nan, np.nan)
-        sess_dict['bias_20'], sess_dict['thres_20'], sess_dict['lapsehigh_20'], sess_dict['lapselow_20'] = \
-            (np.nan, np.nan, np.nan, np.nan)
-        sess_dict['bias_80'], sess_dict['thres_80'], sess_dict['lapsehigh_80'], sess_dict['lapselow_80'] = \
-            (np.nan, np.nan, np.nan, np.nan)
-
-    else:
-        # if we can't compute trials then we need to pass
-        trials = load_trials(session_path, one, collections=alf_collections, force=force, mode='warn')
-        if trials is None:
-            return
-
-        sess_dict['performance'], sess_dict['contrasts'], _ = training.compute_performance(trials, prob_right=True)
-        if sess_dict['task_protocol'] == 'training':
-            sess_dict['bias_50'], sess_dict['thres_50'], sess_dict['lapsehigh_50'], sess_dict['lapselow_50'] = \
-                training.compute_psychometric(trials)
-            sess_dict['bias_20'], sess_dict['thres_20'], sess_dict['lapsehigh_20'], sess_dict['lapselow_20'] = \
-                (np.nan, np.nan, np.nan, np.nan)
-            sess_dict['bias_80'], sess_dict['thres_80'], sess_dict['lapsehigh_80'], sess_dict['lapselow_80'] = \
-                (np.nan, np.nan, np.nan, np.nan)
-        else:
-            sess_dict['bias_50'], sess_dict['thres_50'], sess_dict['lapsehigh_50'], sess_dict['lapselow_50'] = \
-                training.compute_psychometric(trials, block=0.5)
-            sess_dict['bias_20'], sess_dict['thres_20'], sess_dict['lapsehigh_20'], sess_dict['lapselow_20'] = \
-                training.compute_psychometric(trials, block=0.2)
-            sess_dict['bias_80'], sess_dict['thres_80'], sess_dict['lapsehigh_80'], sess_dict['lapselow_80'] = \
-                training.compute_psychometric(trials, block=0.8)
-
-        sess_dict['performance_easy'] = training.compute_performance_easy(trials)
-        sess_dict['reaction_time'] = training.compute_median_reaction_time(trials)
-        sess_dict['n_trials'] = training.compute_n_trials(trials)
-        sess_dict['sess_duration'], sess_dict['n_delay'], sess_dict['location'] = \
-            compute_session_duration_delay_location(session_path, collections=raw_collections)
-        sess_dict['training_status'] = 'not_computed'
-
-    return sess_dict
-
-
-def get_training_info_for_session(session_paths, one, force=True):
-    """
-    Extract the training information needed for plots for each session
-    :param session_paths: list of session paths on same date
-    :param one: ONE instance
-    :return:
-    """
-
-    # return list of dicts to add
-    sess_dicts = []
-    for session_path in session_paths:
-        collections, alf_collections = get_data_collection(session_path)
-        session_path = Path(session_path)
-        protocols = []
-        for c in collections:
-            protocols.append(get_session_extractor_type(session_path, task_collection=c))
-
-        un_protocols = np.unique(protocols)
-        # Example, training, training, biased - training would be combined, biased not
-        sess_dict = None
-        if len(un_protocols) != 1:
-            print(f'Different protocols in same session {session_path} : {protocols}')
-            for prot in un_protocols:
-                if prot is False:
-                    continue
-                try:
-                    alf = alf_collections[np.where(protocols == prot)[0]]
-                    raw = collections[np.where(protocols == prot)[0]]
-                except TypeError:
-                    alf = None
-                    raw = None
-                sess_dict = get_sess_dict(session_path, one, prot, alf_collections=alf, raw_collections=raw, force=force)
-        else:
-            prot = un_protocols[0]
-            sess_dict = get_sess_dict(session_path, one, prot, alf_collections=alf_collections, raw_collections=collections,
-                                      force=force)
-
-        if sess_dict is not None:
-            sess_dicts.append(sess_dict)
-
-    protocols = [s['task_protocol'] for s in sess_dicts]
-
-    if len(protocols) > 0 and len(set(protocols)) != 1:
-        print(f'Different protocols on same date {sess_dicts[0]["date"]} : {protocols}')
-
-    # Only if all protocols are the same and are not habituation
-    if len(sess_dicts) > 1 and len(set(protocols)) == 1 and protocols[0] != 'habituation':  # Only if all protocols are the same
-        print(f'{len(sess_dicts)} sessions being combined for date {sess_dicts[0]["date"]}')
-        combined_trials = load_combined_trials(session_paths, one, force=force)
-        performance, contrasts, _ = training.compute_performance(combined_trials, prob_right=True)
-        psychs = {}
-        psychs['50'] = training.compute_psychometric(combined_trials, block=0.5)
-        psychs['20'] = training.compute_psychometric(combined_trials, block=0.2)
-        psychs['80'] = training.compute_psychometric(combined_trials, block=0.8)
-
-        performance_easy = training.compute_performance_easy(combined_trials)
-        reaction_time = training.compute_median_reaction_time(combined_trials)
-        n_trials = training.compute_n_trials(combined_trials)
-
-        sess_duration = np.nansum([s['sess_duration'] for s in sess_dicts])
-        n_delay = np.nanmax([s['n_delay'] for s in sess_dicts])
-
-        for sess_dict in sess_dicts:
-            sess_dict['combined_performance'] = performance
-            sess_dict['combined_contrasts'] = contrasts
-            sess_dict['combined_performance_easy'] = performance_easy
-            sess_dict['combined_reaction_time'] = reaction_time
-            sess_dict['combined_n_trials'] = n_trials
-            sess_dict['combined_sess_duration'] = sess_duration
-            sess_dict['combined_n_delay'] = n_delay
-
-            for bias in [50, 20, 80]:
-                sess_dict[f'combined_bias_{bias}'] = psychs[f'{bias}'][0]
-                sess_dict[f'combined_thres_{bias}'] = psychs[f'{bias}'][1]
-                sess_dict[f'combined_lapsehigh_{bias}'] = psychs[f'{bias}'][2]
-                sess_dict[f'combined_lapselow_{bias}'] = psychs[f'{bias}'][3]
-
-            # Case where two sessions on same day with different number of contrasts! Oh boy
-            if sess_dict['combined_performance'].size != sess_dict['performance'].size:
-                sess_dict['performance'] = \
-                    np.r_[sess_dict['performance'],
-                          np.full(sess_dict['combined_performance'].size - sess_dict['performance'].size, np.nan)]
-                sess_dict['contrasts'] = \
-                    np.r_[sess_dict['contrasts'],
-                          np.full(sess_dict['combined_contrasts'].size - sess_dict['contrasts'].size, np.nan)]
-
-    else:
-        for sess_dict in sess_dicts:
-            sess_dict['combined_performance'] = sess_dict['performance']
-            sess_dict['combined_contrasts'] = sess_dict['contrasts']
-            sess_dict['combined_performance_easy'] = sess_dict['performance_easy']
-            sess_dict['combined_reaction_time'] = sess_dict['reaction_time']
-            sess_dict['combined_n_trials'] = sess_dict['n_trials']
-            sess_dict['combined_sess_duration'] = sess_dict['sess_duration']
-            sess_dict['combined_n_delay'] = sess_dict['n_delay']
-
-            for bias in [50, 20, 80]:
-                sess_dict[f'combined_bias_{bias}'] = sess_dict[f'bias_{bias}']
-                sess_dict[f'combined_thres_{bias}'] = sess_dict[f'thres_{bias}']
-                sess_dict[f'combined_lapsehigh_{bias}'] = sess_dict[f'lapsehigh_{bias}']
-                sess_dict[f'combined_lapselow_{bias}'] = sess_dict[f'lapselow_{bias}']
-
-    return sess_dicts
-
-
-def check_up_to_date(subj_path, df):
-    """
-    Check which sessions on local file system are missing from the computed training table.
-
-    Parameters
-    ----------
-    subj_path : pathlib.Path
-        The path to the subject's dated session folders.
-    df : pandas.DataFrame
-        The computed training table.
-
-    Returns
-    -------
-    pandas.DataFrame
-        A table of dates and session paths that are missing from the computed training table.
-    """
-    df_session = pd.DataFrame()
-
-    for session in alfio.iter_sessions(subj_path):
-        s_df = pd.DataFrame({'date': session.parts[-2], 'session_path': str(session)}, index=[0])
-        df_session = pd.concat([df_session, s_df], ignore_index=True)
-
-    if df is None or 'combined_thres_50' not in df.columns:
-        return df_session
-    else:
-        # recorded_session_paths = df['session_path'].values
-        isin, _ = ismember(df_session.date.unique(), df.date.unique())
-        missing_dates = df_session.date.unique()[~isin]
-        return df_session[df_session['date'].isin(missing_dates)].sort_values('date')
-
-
-def plot_trial_count_and_session_duration(df, subject):
-
-    df = df.drop_duplicates('date').reset_index(drop=True)
-
-    y1 = {'column': 'combined_n_trials',
-          'title': 'Trial counts',
-          'lim': None,
-          'color': 'k',
-          'join': True}
-
-    y2 = {'column': 'combined_sess_duration',
-          'title': 'Session duration (mins)',
-          'lim': None,
-          'color': 'r',
-          'log': False,
-          'join': True}
-
-    ax = plot_over_days(df, subject, y1, y2)
-
-    return ax
-
-
-def plot_performance_easy_median_reaction_time(df, subject):
-    df = df.drop_duplicates('date').reset_index(drop=True)
-
-    y1 = {'column': 'combined_performance_easy',
-          'title': 'Performance on easy trials',
-          'lim': [0, 1.05],
-          'color': 'k',
-          'join': True}
-
-    y2 = {'column': 'combined_reaction_time',
-          'title': 'Median reaction time (s)',
-          'lim': [0.1, np.nanmax([10, np.nanmax(df.combined_reaction_time.values)])],
-          'color': 'r',
-          'log': True,
-          'join': True}
-    ax = plot_over_days(df, subject, y1, y2)
-
-    return ax
-
-
-def plot_fit_params(df, subject):
-    fig, axs = plt.subplots(2, 2, figsize=(12, 6))
-    axs = axs.ravel()
-
-    df = df.drop_duplicates('date').reset_index(drop=True)
-
-    cmap = sns.diverging_palette(20, 220, n=3, center="dark")
-
-    y50 = {'column': 'combined_bias_50',
-           'title': 'Bias',
-           'lim': [-100, 100],
-           'color': cmap[1],
-           'join': False}
-
-    y80 = {'column': 'combined_bias_80',
-           'title': 'Bias',
-           'lim': [-100, 100],
-           'color': cmap[2],
-           'join': False}
-
-    y20 = {'column': 'combined_bias_20',
-           'title': 'Bias',
-           'lim': [-100, 100],
-           'color': cmap[0],
-           'join': False}
-
-    plot_over_days(df, subject, y50, ax=axs[0], legend=False, title=False)
-    plot_over_days(df, subject, y80, ax=axs[0], legend=False, title=False)
-    plot_over_days(df, subject, y20, ax=axs[0], legend=False, title=False)
-    axs[0].axhline(16, linewidth=2, linestyle='--', color='k')
-    axs[0].axhline(-16, linewidth=2, linestyle='--', color='k')
-
-    y50['column'] = 'combined_thres_50'
-    y50['title'] = 'Threshold'
-    y50['lim'] = [0, 100]
-    y80['column'] = 'combined_thres_20'
-    y80['title'] = 'Threshold'
-    y20['lim'] = [0, 100]
-    y20['column'] = 'combined_thres_80'
-    y20['title'] = 'Threshold'
-    y80['lim'] = [0, 100]
-
-    plot_over_days(df, subject, y50, ax=axs[1], legend=False, title=False)
-    plot_over_days(df, subject, y80, ax=axs[1], legend=False, title=False)
-    plot_over_days(df, subject, y20, ax=axs[1], legend=False, title=False)
-    axs[1].axhline(19, linewidth=2, linestyle='--', color='k')
-
-    y50['column'] = 'combined_lapselow_50'
-    y50['title'] = 'Lapse Low'
-    y50['lim'] = [0, 1]
-    y80['column'] = 'combined_lapselow_20'
-    y80['title'] = 'Lapse Low'
-    y80['lim'] = [0, 1]
-    y20['column'] = 'combined_lapselow_80'
-    y20['title'] = 'Lapse Low'
-    y20['lim'] = [0, 1]
-
-    plot_over_days(df, subject, y50, ax=axs[2], legend=False, title=False)
-    plot_over_days(df, subject, y80, ax=axs[2], legend=False, title=False)
-    plot_over_days(df, subject, y20, ax=axs[2], legend=False, title=False)
-    axs[2].axhline(0.2, linewidth=2, linestyle='--', color='k')
-
-    y50['column'] = 'combined_lapsehigh_50'
-    y50['title'] = 'Lapse High'
-    y50['lim'] = [0, 1]
-    y80['column'] = 'combined_lapsehigh_20'
-    y80['title'] = 'Lapse High'
-    y80['lim'] = [0, 1]
-    y20['column'] = 'combined_lapsehigh_80'
-    y20['title'] = 'Lapse High'
-    y20['lim'] = [0, 1]
-
-    plot_over_days(df, subject, y50, ax=axs[3], legend=False, title=False, training_lines=True)
-    plot_over_days(df, subject, y80, ax=axs[3], legend=False, title=False, training_lines=False)
-    plot_over_days(df, subject, y20, ax=axs[3], legend=False, title=False, training_lines=False)
-    axs[3].axhline(0.2, linewidth=2, linestyle='--', color='k')
-
-    fig.suptitle(f'{subject} {df.iloc[-1]["date"]}: {df.iloc[-1]["training_status"]}')
-    lines, labels = axs[3].get_legend_handles_labels()
-    fig.legend(lines, labels, loc='upper center', bbox_to_anchor=(0.5, 0.1), fancybox=True, shadow=True, ncol=5)
-
-    legend_elements = [Line2D([0], [0], marker='o', color='w', label='p=0.5', markerfacecolor=cmap[1], markersize=8),
-                       Line2D([0], [0], marker='o', color='w', label='p=0.2', markerfacecolor=cmap[0], markersize=8),
-                       Line2D([0], [0], marker='o', color='w', label='p=0.8', markerfacecolor=cmap[2], markersize=8)]
-    legend2 = plt.legend(handles=legend_elements, loc='upper right', bbox_to_anchor=(1.1, -0.2), fancybox=True, shadow=True)
-    fig.add_artist(legend2)
-
-    return axs
-
-
-def plot_psychometric_curve(df, subject, one):
-    df = df.drop_duplicates('date').reset_index(drop=True)
-    sess_path = Path(df.iloc[-1]["session_path"])
-    trials = load_trials(sess_path, one)
-
-    fig, ax1 = plt.subplots(figsize=(8, 6))
-
-    training.plot_psychometric(trials, ax=ax1, title=f'{subject} {df.iloc[-1]["date"]}: {df.iloc[-1]["training_status"]}')
-
-    return ax1
-
-
-def plot_over_days(df, subject, y1, y2=None, ax=None, legend=True, title=True, training_lines=True):
-
-    if ax is None:
-        fig, ax1 = plt.subplots(figsize=(12, 6))
-    else:
-        ax1 = ax
-
-    dates = [datetime.strptime(dat, '%Y-%m-%d') for dat in df['date']]
-    if y1['join']:
-        ax1.plot(dates, df[y1['column']], color=y1['color'])
-    ax1.scatter(dates, df[y1['column']], color=y1['color'])
-    ax1.set_ylabel(y1['title'])
-    ax1.set_ylim(y1['lim'])
-
-    if y2 is not None:
-        ax2 = ax1.twinx()
-        if y2['join']:
-            ax2.plot(dates, df[y2['column']], color=y2['color'])
-        ax2.scatter(dates, df[y2['column']], color=y2['color'])
-        ax2.set_ylabel(y2['title'])
-        ax2.yaxis.label.set_color(y2['color'])
-        ax2.tick_params(axis='y', colors=y2['color'])
-        ax2.set_ylim(y2['lim'])
-        if y2['log']:
-            ax2.set_yscale('log')
-
-        ax2.spines['right'].set_visible(False)
-        ax2.spines['top'].set_visible(False)
-        ax2.spines['left'].set_visible(False)
-
-    month_format = mdates.DateFormatter('%b %Y')
-    month_locator = mdates.MonthLocator()
-    ax1.xaxis.set_major_locator(month_locator)
-    ax1.xaxis.set_major_formatter(month_format)
-    week_locator = mdates.WeekdayLocator(byweekday=mdates.MO, interval=1)
-    ax1.xaxis.set_minor_locator(week_locator)
-    ax1.grid(True, which='minor', axis='x', linestyle='--')
-
-    ax1.spines['left'].set_visible(False)
-    ax1.spines['right'].set_visible(False)
-    ax1.spines['top'].set_visible(False)
-
-    if training_lines:
-        ax1 = add_training_lines(df, ax1)
-
-    if title:
-        ax1.set_title(f'{subject} {df.iloc[-1]["date"]}: {df.iloc[-1]["training_status"]}')
-
-    # Put a legend below current axis
-    box = ax1.get_position()
-    ax1.set_position([box.x0, box.y0 + box.height * 0.1,
-                      box.width, box.height * 0.9])
-    if legend:
-        ax1.legend(loc='upper center', bbox_to_anchor=(0.5, -0.1),
-                   fancybox=True, shadow=True, ncol=5)
-
-    return ax1
-
-
-def add_training_lines(df, ax):
-
-    status = df.drop_duplicates(subset='training_status', keep='first')
-    for _, st in status.iterrows():
-
-        if st['training_status'] in ['untrainable', 'unbiasable']:
-            continue
-
-        if TRAINING_STATUS[st['training_status']][0] <= 0:
-            continue
-
-        ax.axvline(datetime.strptime(st['date'], '%Y-%m-%d'), linewidth=2,
-                   color=np.array(TRAINING_STATUS[st['training_status']][1]) / 255, label=st['training_status'])
-
-    return ax
-
-
-def plot_heatmap_performance_over_days(df, subject):
-
-    df = df.drop_duplicates(subset=['date', 'combined_contrasts'])
-    df_perf = df.pivot(index=['date'], columns=['combined_contrasts'], values=['combined_performance']).sort_values(
-        by='combined_contrasts', axis=1, ascending=False)
-    df_perf.index = pd.to_datetime(df_perf.index)
-    full_date_range = pd.date_range(start=df_perf.index.min(), end=df_perf.index.max(), freq="D")
-    df_perf = df_perf.reindex(full_date_range, fill_value=np.nan)
-
-    n_contrasts = len(df.combined_contrasts.unique())
-
-    dates = df_perf.index.to_pydatetime()
-    dnum = mdates.date2num(dates)
-    if len(dnum) > 1:
-        start = dnum[0] - (dnum[1] - dnum[0]) / 2.
-        stop = dnum[-1] + (dnum[1] - dnum[0]) / 2.
-    else:
-        start = dnum[0] + 0.5
-        stop = dnum[0] + 1.5
-
-    extent = [start, stop, 0, n_contrasts]
-
-    fig, ax1 = plt.subplots(figsize=(12, 6))
-    im = ax1.imshow(df_perf.T.values, extent=extent, aspect="auto", cmap='PuOr')
-
-    month_format = mdates.DateFormatter('%b %Y')
-    month_locator = mdates.MonthLocator()
-    ax1.xaxis.set_major_locator(month_locator)
-    ax1.xaxis.set_major_formatter(month_format)
-    week_locator = mdates.WeekdayLocator(byweekday=mdates.MO, interval=1)
-    ax1.xaxis.set_minor_locator(week_locator)
-    ax1.grid(True, which='minor', axis='x', linestyle='--')
-    ax1.set_yticks(np.arange(0.5, n_contrasts + 0.5, 1))
-    ax1.set_yticklabels(np.sort(df.combined_contrasts.unique()))
-    ax1.set_ylabel('Contrast (%)')
-    ax1.set_xlabel('Date')
-    cbar = fig.colorbar(im)
-    cbar.set_label('Rightward choice (%')
-    ax1.set_title(f'{subject} {df.iloc[-1]["date"]}: {df.iloc[-1]["training_status"]}')
-
-    ax1.spines['left'].set_visible(False)
-    ax1.spines['right'].set_visible(False)
-    ax1.spines['top'].set_visible(False)
-
-    return ax1
-
-
-def make_plots(session_path, one, df=None, save=False, upload=False, task_collection='raw_behavior_data'):
-    subject = one.path2ref(session_path)['subject']
-    subj_path = session_path.parent.parent
-
-    df = load_existing_dataframe(subj_path) if df is None else df
-
-    df = df[df['task_protocol'] != 'habituation']
-
-    if len(df) == 0:
-        return
-
-    ax1 = plot_trial_count_and_session_duration(df, subject)
-    ax2 = plot_performance_easy_median_reaction_time(df, subject)
-    ax3 = plot_heatmap_performance_over_days(df, subject)
-    ax4 = plot_fit_params(df, subject)
-    ax5 = plot_psychometric_curve(df, subject, one)
-
-    outputs = []
-    if save:
-        save_path = Path(subj_path)
-        save_name = save_path.joinpath('subj_trial_count_session_duration.png')
-        outputs.append(save_name)
-        ax1.get_figure().savefig(save_name, bbox_inches='tight')
-
-        save_name = save_path.joinpath('subj_performance_easy_reaction_time.png')
-        outputs.append(save_name)
-        ax2.get_figure().savefig(save_name, bbox_inches='tight')
-
-        save_name = save_path.joinpath('subj_performance_heatmap.png')
-        outputs.append(save_name)
-        ax3.get_figure().savefig(save_name, bbox_inches='tight')
-
-        save_name = save_path.joinpath('subj_psychometric_fit_params.png')
-        outputs.append(save_name)
-        ax4[0].get_figure().savefig(save_name, bbox_inches='tight')
-
-        save_name = save_path.joinpath('subj_psychometric_curve.png')
-        outputs.append(save_name)
-        ax5.get_figure().savefig(save_name, bbox_inches='tight')
-
-    if upload:
-        subj = one.alyx.rest('subjects', 'list', nickname=subject)[0]
-        snp = ReportSnapshot(session_path, subj['id'], content_type='subject', one=one)
-        snp.outputs = outputs
-        snp.register_images(widths=['orig'])
+import one.alf.io as alfio
+from one.alf.exceptions import ALFObjectNotFound
+
+from ibllib.io.raw_data_loaders import load_bpod
+from ibllib.oneibl.registration import _get_session_times
+from ibllib.io.extractors.base import get_session_extractor_type
+from ibllib.io.session_params import read_params
+from ibllib.io.extractors.bpod_trials import get_bpod_extractor
+
+from iblutil.util import setup_logger
+from ibllib.plots.snapshot import ReportSnapshot
+from iblutil.numerical import ismember
+from brainbox.behavior import training
+
+import numpy as np
+import pandas as pd
+from pathlib import Path
+import matplotlib.pyplot as plt
+import matplotlib.dates as mdates
+from matplotlib.lines import Line2D
+from datetime import datetime
+import seaborn as sns
+import boto3
+from botocore.exceptions import ProfileNotFound, ClientError
+from itertools import chain
+
+logger = setup_logger(__name__)
+
+
+TRAINING_STATUS = {'untrainable': (-4, (0, 0, 0, 0)),
+                   'unbiasable': (-3, (0, 0, 0, 0)),
+                   'not_computed': (-2, (0, 0, 0, 0)),
+                   'habituation': (-1, (0, 0, 0, 0)),
+                   'in training': (0, (0, 0, 0, 0)),
+                   'trained 1a': (1, (195, 90, 80, 255)),
+                   'trained 1b': (2, (255, 153, 20, 255)),
+                   'ready4ephysrig': (3, (28, 20, 255, 255)),
+                   'ready4delay': (4, (117, 117, 117, 255)),
+                   'ready4recording': (5, (20, 255, 91, 255))}
+
+
+def get_training_table_from_aws(lab, subject):
+    """
+    If aws credentials exist on the local server download the latest training table from aws s3 private bucket
+    :param lab:
+    :param subject:
+    :return:
+    """
+    try:
+        session = boto3.Session(profile_name='ibl_training')
+    except ProfileNotFound:
+        return
+
+    local_file_path = f'/mnt/s0/Data/Subjects/{subject}/training.csv'
+    dst_bucket_name = 'ibl-brain-wide-map-private'
+    try:
+        s3 = session.resource('s3')
+        bucket = s3.Bucket(name=dst_bucket_name)
+        bucket.download_file(f'resources/training/{lab}/{subject}/training.csv',
+                             local_file_path)
+        df = pd.read_csv(local_file_path)
+    except ClientError:
+        return
+
+    return df
+
+
+def upload_training_table_to_aws(lab, subject):
+    """
+    If aws credentials exist on the local server upload the training table to aws s3 private bucket
+    :param lab:
+    :param subject:
+    :return:
+    """
+    try:
+        session = boto3.Session(profile_name='ibl_training')
+    except ProfileNotFound:
+        return
+
+    local_file_path = f'/mnt/s0/Data/Subjects/{subject}/training.csv'
+    dst_bucket_name = 'ibl-brain-wide-map-private'
+    try:
+        s3 = session.resource('s3')
+        bucket = s3.Bucket(name=dst_bucket_name)
+        bucket.upload_file(local_file_path,
+                           f'resources/training/{lab}/{subject}/training.csv')
+    except (ClientError, FileNotFoundError):
+        return
+
+
+def save_path(subj_path):
+    return Path(subj_path).joinpath('training.csv')
+
+
+def save_dataframe(df, subj_path):
+    """
+    Save training dataframe to disk
+    :param df: dataframe to save
+    :param subj_path: path to subject folder
+    :return:
+    """
+    df.to_csv(save_path(subj_path), index=False)
+
+
+def load_existing_dataframe(subj_path):
+    """
+    Load training dataframe from disk, if dataframe doesn't exist returns None
+    :param subj_path: path to subject folder
+    :return:
+    """
+    df_location = save_path(subj_path)
+    if df_location.exists():
+        return pd.read_csv(df_location)
+    else:
+        df_location.parent.mkdir(exist_ok=True, parents=True)
+        return None
+
+
+def load_trials(sess_path, one, collections=None, force=True, mode='raise'):
+    """
+    Load trials data for session. First attempts to load from local session path, if this fails will attempt to download via ONE,
+    if this also fails, will then attempt to re-extract locally
+    :param sess_path: session path
+    :param one: ONE instance
+    :param force: when True and if the session trials can't be found, will attempt to re-extract from the disk
+    :param mode: 'raise' or 'warn', if 'raise', will error when forcing re-extraction of past sessions
+    :return:
+    """
+    try:
+        # try and load all trials that are found locally in the session path locally
+        if collections is None:
+            trial_locations = list(sess_path.rglob('_ibl_trials.goCueTrigger_times.*npy'))
+        else:
+            trial_locations = [Path(sess_path).joinpath(c, '_ibl_trials.goCueTrigger_times.*npy') for c in collections]
+
+        if len(trial_locations) > 1:
+            trial_dict = {}
+            for i, loc in enumerate(trial_locations):
+                trial_dict[i] = alfio.load_object(loc.parent, 'trials', short_keys=True)
+            trials = training.concatenate_trials(trial_dict)
+        elif len(trial_locations) == 1:
+            trials = alfio.load_object(trial_locations[0].parent, 'trials', short_keys=True)
+        else:
+            raise ALFObjectNotFound
+
+        if 'probabilityLeft' not in trials.keys():
+            raise ALFObjectNotFound
+    except ALFObjectNotFound:
+        # Next try and load all trials data through ONE
+        try:
+            if not force:
+                return None
+            eid = one.path2eid(sess_path)
+            if collections is None:
+                trial_collections = one.list_datasets(eid, '_ibl_trials.goCueTrigger_times.npy')
+                if len(trial_collections) > 0:
+                    trial_collections = ['/'.join(c.split('/')[:-1]) for c in trial_collections]
+            else:
+                trial_collections = collections
+
+            if len(trial_collections) > 1:
+                trial_dict = {}
+                for i, collection in enumerate(trial_collections):
+                    trial_dict[i] = one.load_object(eid, 'trials', collection=collection)
+                trials = training.concatenate_trials(trial_dict)
+            elif len(trial_collections) == 1:
+                trials = one.load_object(eid, 'trials', collection=trial_collections[0])
+            else:
+                raise ALFObjectNotFound
+
+            if 'probabilityLeft' not in trials.keys():
+                raise ALFObjectNotFound
+        except Exception:
+            # Finally try to re-extract the trials data locally
+            try:
+                raw_collections, _ = get_data_collection(sess_path)
+
+                if len(raw_collections) == 0:
+                    return None
+
+                trials_dict = {}
+                for i, collection in enumerate(raw_collections):
+                    extractor = get_bpod_extractor(sess_path, task_collection=collection)
+                    trials_data, _ = extractor.extract(task_collection=collection, save=False)
+                    trials_dict[i] = alfio.AlfBunch.from_df(trials_data['table'])
+
+                if len(trials_dict) > 1:
+                    trials = training.concatenate_trials(trials_dict)
+                else:
+                    trials = trials_dict[0]
+
+            except Exception as e:
+                if mode == 'raise':
+                    raise Exception(f'Exhausted all possibilities for loading trials for {sess_path}') from e
+                else:
+                    logger.warning(f'Exhausted all possibilities for loading trials for {sess_path}')
+                    return
+
+    return trials
+
+
+def load_combined_trials(sess_paths, one, force=True):
+    """
+    Load and concatenate trials for multiple sessions. Used when we want to concatenate trials for two sessions on the same day
+    :param sess_paths: list of paths to sessions
+    :param one: ONE instance
+    :return:
+    """
+    trials_dict = {}
+    for sess_path in sess_paths:
+        trials = load_trials(Path(sess_path), one, force=force)
+        if trials is not None:
+            trials_dict[Path(sess_path).stem] = load_trials(Path(sess_path), one, force=force)
+
+    return training.concatenate_trials(trials_dict)
+
+
+def get_latest_training_information(sess_path, one):
+    """
+    Extracts the latest training status.
+
+    Parameters
+    ----------
+    sess_path : pathlib.Path
+        The session path from which to load the data.
+    one : one.api.One
+        An ONE instance.
+
+    Returns
+    -------
+    pandas.DataFrame
+        A table of training information.
+    """
+
+    subj_path = sess_path.parent.parent
+    sub = subj_path.parts[-1]
+    if one.mode != 'local':
+        lab = one.alyx.rest('subjects', 'list', nickname=sub)[0]['lab']
+        df = get_training_table_from_aws(lab, sub)
+    else:
+        df = None
+
+    if df is None:
+        df = load_existing_dataframe(subj_path)
+
+    # Find the dates and associated session paths where we don't have data stored in our dataframe
+    missing_dates = check_up_to_date(subj_path, df)
+
+    # Iterate through the dates to fill up our training dataframe
+    for _, grp in missing_dates.groupby('date'):
+        sess_dicts = get_training_info_for_session(grp.session_path.values, one)
+        if len(sess_dicts) == 0:
+            continue
+
+        for sess_dict in sess_dicts:
+            if df is None:
+                df = pd.DataFrame.from_dict(sess_dict)
+            else:
+                df = pd.concat([df, pd.DataFrame.from_dict(sess_dict)])
+
+    # Sort values by date and reset the index
+    df = df.sort_values('date')
+    df = df.reset_index(drop=True)
+    # Save our dataframe
+    save_dataframe(df, subj_path)
+
+    # Now go through the backlog and compute the training status for sessions. If for example one was missing as it is cumulative
+    # we need to go through and compute all the back log
+    # Find the earliest date in missing dates that we need to recompute the training status for
+    missing_status = find_earliest_recompute_date(df.drop_duplicates('date').reset_index(drop=True))
+    for date in missing_status:
+        df = compute_training_status(df, date, one)
+
+    df_lim = df.drop_duplicates(subset='session_path', keep='first')
+
+    # Detect untrainable
+    if 'untrainable' not in df_lim.training_status.values:
+        un_df = df_lim[df_lim['training_status'] == 'in training'].sort_values('date')
+        if len(un_df) >= 40:
+            sess = un_df.iloc[39].session_path
+            df.loc[df['session_path'] == sess, 'training_status'] = 'untrainable'
+
+    # Detect unbiasable
+    if 'unbiasable' not in df_lim.training_status.values:
+        un_df = df_lim[df_lim['task_protocol'] == 'biased'].sort_values('date')
+        if len(un_df) >= 40:
+            tr_st = un_df[0:40].training_status.unique()
+            if 'ready4ephysrig' not in tr_st:
+                sess = un_df.iloc[39].session_path
+                df.loc[df['session_path'] == sess, 'training_status'] = 'unbiasable'
+
+    save_dataframe(df, subj_path)
+
+    if one.mode != 'local':
+        upload_training_table_to_aws(lab, sub)
+
+    return df
+
+
+def find_earliest_recompute_date(df):
+    """
+    Find the earliest date that we need to compute the training status from. Training status depends on previous sessions
+    so if a session was missing and now has been added we need to recompute everything from that date onwards
+    :param df:
+    :return:
+    """
+    missing_df = df[df['training_status'] == 'not_computed']
+    if len(missing_df) == 0:
+        return []
+    missing_df = missing_df.sort_values('date')
+    first_index = missing_df.index[0]
+
+    return df[first_index:].date.values
+
+
+def compute_training_status(df, compute_date, one, force=True, task_collection='raw_behavior_data'):
+    """
+    Compute the training status for compute date based on training from that session and two previous days
+    :param df: training dataframe
+    :param compute_date: date to compute training on
+    :param one: ONE instance
+    :return:
+    """
+
+    # compute_date = str(one.path2ref(session_path)['date'])
+    df_temp = df[df['date'] <= compute_date]
+    df_temp = df_temp.drop_duplicates(subset=['session_path', 'task_protocol'])
+    df_temp.sort_values('date')
+
+    dates = df_temp.date.values
+
+    n_sess_for_date = len(np.where(dates == compute_date)[0])
+    n_dates = np.min([2 + n_sess_for_date, len(dates)]).astype(int)
+    compute_dates = dates[(-1 * n_dates):]
+    if n_sess_for_date > 1:
+        compute_dates = compute_dates[:(-1 * (n_sess_for_date - 1))]
+
+    assert compute_dates[-1] == compute_date
+
+    df_temp_group = df_temp.groupby('date')
+
+    trials = {}
+    n_delay = 0
+    ephys_sessions = []
+    protocol = []
+    status = []
+    for date in compute_dates:
+
+        df_date = df_temp_group.get_group(date)
+
+        # If habituation skip
+        if df_date.iloc[-1]['task_protocol'] == 'habituation':
+            continue
+        # Here we should split by protocol in an ideal world but that world isn't today. This is only really relevant for
+        # chained protocols
+        trials[df_date.iloc[-1]['date']] = load_combined_trials(df_date.session_path.values, one, force=force)
+        protocol.append(df_date.iloc[-1]['task_protocol'])
+        status.append(df_date.iloc[-1]['training_status'])
+        if df_date.iloc[-1]['combined_n_delay'] >= 900:  # delay of 15 mins
+            n_delay += 1
+        if df_date.iloc[-1]['location'] == 'ephys_rig':
+            ephys_sessions.append(df_date.iloc[-1]['date'])
+
+    n_status = np.max([-2, -1 * len(status)])
+    training_status, _ = training.get_training_status(trials, protocol, ephys_sessions, n_delay)
+    training_status = pass_through_training_hierachy(training_status, status[n_status])
+    df.loc[df['date'] == compute_date, 'training_status'] = training_status
+
+    return df
+
+
+def pass_through_training_hierachy(status_new, status_old):
+    """
+    Makes sure that the new training status is not less than the one from the previous day. e.g Subject cannot regress in
+    performance
+    :param status_new: latest training status
+    :param status_old: previous training status
+    :return:
+    """
+
+    if TRAINING_STATUS[status_old][0] > TRAINING_STATUS[status_new][0]:
+        return status_old
+    else:
+        return status_new
+
+
+def compute_session_duration_delay_location(sess_path, collections=None, **kwargs):
+    """
+    Get meta information about task. Extracts session duration, delay before session start and location of session
+
+    Parameters
+    ----------
+    sess_path : pathlib.Path, str
+        The session path with the pattern subject/yyyy-mm-dd/nnn.
+    collections : list
+        The location within the session path directory of task settings and data.
+
+    Returns
+    -------
+    int
+        The session duration in minutes, rounded to the nearest minute.
+    int
+        The delay between session start time and the first trial in seconds.
+    str {'ephys_rig', 'training_rig'}
+        The location of the session.
+    """
+    if collections is None:
+        collections, _ = get_data_collection(sess_path)
+
+    session_duration = 0
+    session_delay = 0
+    session_location = 'training_rig'
+    for collection in collections:
+        md, sess_data = load_bpod(sess_path, task_collection=collection)
+        if md is None:
+            continue
+        try:
+            start_time, end_time = _get_session_times(sess_path, md, sess_data)
+            session_duration = session_duration + int((end_time - start_time).total_seconds() / 60)
+            session_delay = session_delay + md.get('SESSION_START_DELAY_SEC', 0)
+        except Exception:
+            session_duration = session_duration + 0
+            session_delay = session_delay + 0
+
+        if 'ephys' in md.get('PYBPOD_BOARD', None):
+            session_location = 'ephys_rig'
+        else:
+            session_location = 'training_rig'
+
+    return session_duration, session_delay, session_location
+
+
+def get_data_collection(session_path):
+    """
+    Returns the location of the raw behavioral data and extracted trials data for the session path. If
+    multiple locations in one session (e.g for dynamic) returns all of these
+    :param session_path: path of session
+    :return:
+    """
+    experiment_description = read_params(session_path)
+    collections = []
+    if experiment_description is not None:
+        task_protocols = experiment_description.get('tasks', [])
+        for i, (protocol, task_info) in enumerate(chain(*map(dict.items, task_protocols))):
+            if 'passiveChoiceWorld' in protocol:
+                continue
+            collection = task_info.get('collection', f'raw_task_data_{i:02}')
+            if collection == 'raw_passive_data':
+                continue
+            collections.append(collection)
+    else:
+        settings = Path(session_path).rglob('_iblrig_taskSettings.raw.json')
+        for setting in settings:
+            if setting.parent.name != 'raw_passive_data':
+                collections.append(setting.parent.name)
+
+    if len(collections) == 1 and collections[0] == 'raw_behavior_data':
+        alf_collections = ['alf']
+    elif all(['raw_task_data' in c for c in collections]):
+        alf_collections = [f'alf/task_{c[-2:]}' for c in collections]
+    else:
+        alf_collections = None
+
+    return collections, alf_collections
+
+
+def get_sess_dict(session_path, one, protocol, alf_collections=None, raw_collections=None, force=True):
+
+    sess_dict = {}
+    sess_dict['date'] = str(one.path2ref(session_path)['date'])
+    sess_dict['session_path'] = str(session_path)
+    sess_dict['task_protocol'] = protocol
+
+    if sess_dict['task_protocol'] == 'habituation':
+        nan_array = np.array([np.nan])
+        sess_dict['performance'], sess_dict['contrasts'], _ = (nan_array, nan_array, np.nan)
+        sess_dict['performance_easy'] = np.nan
+        sess_dict['reaction_time'] = np.nan
+        sess_dict['n_trials'] = np.nan
+        sess_dict['sess_duration'] = np.nan
+        sess_dict['n_delay'] = np.nan
+        sess_dict['location'] = np.nan
+        sess_dict['training_status'] = 'habituation'
+        sess_dict['bias_50'], sess_dict['thres_50'], sess_dict['lapsehigh_50'], sess_dict['lapselow_50'] = \
+            (np.nan, np.nan, np.nan, np.nan)
+        sess_dict['bias_20'], sess_dict['thres_20'], sess_dict['lapsehigh_20'], sess_dict['lapselow_20'] = \
+            (np.nan, np.nan, np.nan, np.nan)
+        sess_dict['bias_80'], sess_dict['thres_80'], sess_dict['lapsehigh_80'], sess_dict['lapselow_80'] = \
+            (np.nan, np.nan, np.nan, np.nan)
+
+    else:
+        # if we can't compute trials then we need to pass
+        trials = load_trials(session_path, one, collections=alf_collections, force=force, mode='warn')
+        if trials is None:
+            return
+
+        sess_dict['performance'], sess_dict['contrasts'], _ = training.compute_performance(trials, prob_right=True)
+        if sess_dict['task_protocol'] == 'training':
+            sess_dict['bias_50'], sess_dict['thres_50'], sess_dict['lapsehigh_50'], sess_dict['lapselow_50'] = \
+                training.compute_psychometric(trials)
+            sess_dict['bias_20'], sess_dict['thres_20'], sess_dict['lapsehigh_20'], sess_dict['lapselow_20'] = \
+                (np.nan, np.nan, np.nan, np.nan)
+            sess_dict['bias_80'], sess_dict['thres_80'], sess_dict['lapsehigh_80'], sess_dict['lapselow_80'] = \
+                (np.nan, np.nan, np.nan, np.nan)
+        else:
+            sess_dict['bias_50'], sess_dict['thres_50'], sess_dict['lapsehigh_50'], sess_dict['lapselow_50'] = \
+                training.compute_psychometric(trials, block=0.5)
+            sess_dict['bias_20'], sess_dict['thres_20'], sess_dict['lapsehigh_20'], sess_dict['lapselow_20'] = \
+                training.compute_psychometric(trials, block=0.2)
+            sess_dict['bias_80'], sess_dict['thres_80'], sess_dict['lapsehigh_80'], sess_dict['lapselow_80'] = \
+                training.compute_psychometric(trials, block=0.8)
+
+        sess_dict['performance_easy'] = training.compute_performance_easy(trials)
+        sess_dict['reaction_time'] = training.compute_median_reaction_time(trials)
+        sess_dict['n_trials'] = training.compute_n_trials(trials)
+        sess_dict['sess_duration'], sess_dict['n_delay'], sess_dict['location'] = \
+            compute_session_duration_delay_location(session_path, collections=raw_collections)
+        sess_dict['training_status'] = 'not_computed'
+
+    return sess_dict
+
+
+def get_training_info_for_session(session_paths, one, force=True):
+    """
+    Extract the training information needed for plots for each session
+    :param session_paths: list of session paths on same date
+    :param one: ONE instance
+    :return:
+    """
+
+    # return list of dicts to add
+    sess_dicts = []
+    for session_path in session_paths:
+        collections, alf_collections = get_data_collection(session_path)
+        session_path = Path(session_path)
+        protocols = []
+        for c in collections:
+            protocols.append(get_session_extractor_type(session_path, task_collection=c))
+
+        un_protocols = np.unique(protocols)
+        # Example, training, training, biased - training would be combined, biased not
+        sess_dict = None
+        if len(un_protocols) != 1:
+            print(f'Different protocols in same session {session_path} : {protocols}')
+            for prot in un_protocols:
+                if prot is False:
+                    continue
+                try:
+                    alf = alf_collections[np.where(protocols == prot)[0]]
+                    raw = collections[np.where(protocols == prot)[0]]
+                except TypeError:
+                    alf = None
+                    raw = None
+                sess_dict = get_sess_dict(session_path, one, prot, alf_collections=alf, raw_collections=raw, force=force)
+        else:
+            prot = un_protocols[0]
+            sess_dict = get_sess_dict(session_path, one, prot, alf_collections=alf_collections, raw_collections=collections,
+                                      force=force)
+
+        if sess_dict is not None:
+            sess_dicts.append(sess_dict)
+
+    protocols = [s['task_protocol'] for s in sess_dicts]
+
+    if len(protocols) > 0 and len(set(protocols)) != 1:
+        print(f'Different protocols on same date {sess_dicts[0]["date"]} : {protocols}')
+
+    # Only if all protocols are the same and are not habituation
+    if len(sess_dicts) > 1 and len(set(protocols)) == 1 and protocols[0] != 'habituation':  # Only if all protocols are the same
+        print(f'{len(sess_dicts)} sessions being combined for date {sess_dicts[0]["date"]}')
+        combined_trials = load_combined_trials(session_paths, one, force=force)
+        performance, contrasts, _ = training.compute_performance(combined_trials, prob_right=True)
+        psychs = {}
+        psychs['50'] = training.compute_psychometric(combined_trials, block=0.5)
+        psychs['20'] = training.compute_psychometric(combined_trials, block=0.2)
+        psychs['80'] = training.compute_psychometric(combined_trials, block=0.8)
+
+        performance_easy = training.compute_performance_easy(combined_trials)
+        reaction_time = training.compute_median_reaction_time(combined_trials)
+        n_trials = training.compute_n_trials(combined_trials)
+
+        sess_duration = np.nansum([s['sess_duration'] for s in sess_dicts])
+        n_delay = np.nanmax([s['n_delay'] for s in sess_dicts])
+
+        for sess_dict in sess_dicts:
+            sess_dict['combined_performance'] = performance
+            sess_dict['combined_contrasts'] = contrasts
+            sess_dict['combined_performance_easy'] = performance_easy
+            sess_dict['combined_reaction_time'] = reaction_time
+            sess_dict['combined_n_trials'] = n_trials
+            sess_dict['combined_sess_duration'] = sess_duration
+            sess_dict['combined_n_delay'] = n_delay
+
+            for bias in [50, 20, 80]:
+                sess_dict[f'combined_bias_{bias}'] = psychs[f'{bias}'][0]
+                sess_dict[f'combined_thres_{bias}'] = psychs[f'{bias}'][1]
+                sess_dict[f'combined_lapsehigh_{bias}'] = psychs[f'{bias}'][2]
+                sess_dict[f'combined_lapselow_{bias}'] = psychs[f'{bias}'][3]
+
+            # Case where two sessions on same day with different number of contrasts! Oh boy
+            if sess_dict['combined_performance'].size != sess_dict['performance'].size:
+                sess_dict['performance'] = \
+                    np.r_[sess_dict['performance'],
+                          np.full(sess_dict['combined_performance'].size - sess_dict['performance'].size, np.nan)]
+                sess_dict['contrasts'] = \
+                    np.r_[sess_dict['contrasts'],
+                          np.full(sess_dict['combined_contrasts'].size - sess_dict['contrasts'].size, np.nan)]
+
+    else:
+        for sess_dict in sess_dicts:
+            sess_dict['combined_performance'] = sess_dict['performance']
+            sess_dict['combined_contrasts'] = sess_dict['contrasts']
+            sess_dict['combined_performance_easy'] = sess_dict['performance_easy']
+            sess_dict['combined_reaction_time'] = sess_dict['reaction_time']
+            sess_dict['combined_n_trials'] = sess_dict['n_trials']
+            sess_dict['combined_sess_duration'] = sess_dict['sess_duration']
+            sess_dict['combined_n_delay'] = sess_dict['n_delay']
+
+            for bias in [50, 20, 80]:
+                sess_dict[f'combined_bias_{bias}'] = sess_dict[f'bias_{bias}']
+                sess_dict[f'combined_thres_{bias}'] = sess_dict[f'thres_{bias}']
+                sess_dict[f'combined_lapsehigh_{bias}'] = sess_dict[f'lapsehigh_{bias}']
+                sess_dict[f'combined_lapselow_{bias}'] = sess_dict[f'lapselow_{bias}']
+
+    return sess_dicts
+
+
+def check_up_to_date(subj_path, df):
+    """
+    Check which sessions on local file system are missing from the computed training table.
+
+    Parameters
+    ----------
+    subj_path : pathlib.Path
+        The path to the subject's dated session folders.
+    df : pandas.DataFrame
+        The computed training table.
+
+    Returns
+    -------
+    pandas.DataFrame
+        A table of dates and session paths that are missing from the computed training table.
+    """
+    df_session = pd.DataFrame()
+
+    for session in alfio.iter_sessions(subj_path):
+        s_df = pd.DataFrame({'date': session.parts[-2], 'session_path': str(session)}, index=[0])
+        df_session = pd.concat([df_session, s_df], ignore_index=True)
+
+    if df is None or 'combined_thres_50' not in df.columns:
+        return df_session
+    else:
+        # recorded_session_paths = df['session_path'].values
+        isin, _ = ismember(df_session.date.unique(), df.date.unique())
+        missing_dates = df_session.date.unique()[~isin]
+        return df_session[df_session['date'].isin(missing_dates)].sort_values('date')
+
+
+def plot_trial_count_and_session_duration(df, subject):
+
+    df = df.drop_duplicates('date').reset_index(drop=True)
+
+    y1 = {'column': 'combined_n_trials',
+          'title': 'Trial counts',
+          'lim': None,
+          'color': 'k',
+          'join': True}
+
+    y2 = {'column': 'combined_sess_duration',
+          'title': 'Session duration (mins)',
+          'lim': None,
+          'color': 'r',
+          'log': False,
+          'join': True}
+
+    ax = plot_over_days(df, subject, y1, y2)
+
+    return ax
+
+
+def plot_performance_easy_median_reaction_time(df, subject):
+    df = df.drop_duplicates('date').reset_index(drop=True)
+
+    y1 = {'column': 'combined_performance_easy',
+          'title': 'Performance on easy trials',
+          'lim': [0, 1.05],
+          'color': 'k',
+          'join': True}
+
+    y2 = {'column': 'combined_reaction_time',
+          'title': 'Median reaction time (s)',
+          'lim': [0.1, np.nanmax([10, np.nanmax(df.combined_reaction_time.values)])],
+          'color': 'r',
+          'log': True,
+          'join': True}
+    ax = plot_over_days(df, subject, y1, y2)
+
+    return ax
+
+
+def plot_fit_params(df, subject):
+    fig, axs = plt.subplots(2, 2, figsize=(12, 6))
+    axs = axs.ravel()
+
+    df = df.drop_duplicates('date').reset_index(drop=True)
+
+    cmap = sns.diverging_palette(20, 220, n=3, center="dark")
+
+    y50 = {'column': 'combined_bias_50',
+           'title': 'Bias',
+           'lim': [-100, 100],
+           'color': cmap[1],
+           'join': False}
+
+    y80 = {'column': 'combined_bias_80',
+           'title': 'Bias',
+           'lim': [-100, 100],
+           'color': cmap[2],
+           'join': False}
+
+    y20 = {'column': 'combined_bias_20',
+           'title': 'Bias',
+           'lim': [-100, 100],
+           'color': cmap[0],
+           'join': False}
+
+    plot_over_days(df, subject, y50, ax=axs[0], legend=False, title=False)
+    plot_over_days(df, subject, y80, ax=axs[0], legend=False, title=False)
+    plot_over_days(df, subject, y20, ax=axs[0], legend=False, title=False)
+    axs[0].axhline(16, linewidth=2, linestyle='--', color='k')
+    axs[0].axhline(-16, linewidth=2, linestyle='--', color='k')
+
+    y50['column'] = 'combined_thres_50'
+    y50['title'] = 'Threshold'
+    y50['lim'] = [0, 100]
+    y80['column'] = 'combined_thres_20'
+    y80['title'] = 'Threshold'
+    y20['lim'] = [0, 100]
+    y20['column'] = 'combined_thres_80'
+    y20['title'] = 'Threshold'
+    y80['lim'] = [0, 100]
+
+    plot_over_days(df, subject, y50, ax=axs[1], legend=False, title=False)
+    plot_over_days(df, subject, y80, ax=axs[1], legend=False, title=False)
+    plot_over_days(df, subject, y20, ax=axs[1], legend=False, title=False)
+    axs[1].axhline(19, linewidth=2, linestyle='--', color='k')
+
+    y50['column'] = 'combined_lapselow_50'
+    y50['title'] = 'Lapse Low'
+    y50['lim'] = [0, 1]
+    y80['column'] = 'combined_lapselow_20'
+    y80['title'] = 'Lapse Low'
+    y80['lim'] = [0, 1]
+    y20['column'] = 'combined_lapselow_80'
+    y20['title'] = 'Lapse Low'
+    y20['lim'] = [0, 1]
+
+    plot_over_days(df, subject, y50, ax=axs[2], legend=False, title=False)
+    plot_over_days(df, subject, y80, ax=axs[2], legend=False, title=False)
+    plot_over_days(df, subject, y20, ax=axs[2], legend=False, title=False)
+    axs[2].axhline(0.2, linewidth=2, linestyle='--', color='k')
+
+    y50['column'] = 'combined_lapsehigh_50'
+    y50['title'] = 'Lapse High'
+    y50['lim'] = [0, 1]
+    y80['column'] = 'combined_lapsehigh_20'
+    y80['title'] = 'Lapse High'
+    y80['lim'] = [0, 1]
+    y20['column'] = 'combined_lapsehigh_80'
+    y20['title'] = 'Lapse High'
+    y20['lim'] = [0, 1]
+
+    plot_over_days(df, subject, y50, ax=axs[3], legend=False, title=False, training_lines=True)
+    plot_over_days(df, subject, y80, ax=axs[3], legend=False, title=False, training_lines=False)
+    plot_over_days(df, subject, y20, ax=axs[3], legend=False, title=False, training_lines=False)
+    axs[3].axhline(0.2, linewidth=2, linestyle='--', color='k')
+
+    fig.suptitle(f'{subject} {df.iloc[-1]["date"]}: {df.iloc[-1]["training_status"]}')
+    lines, labels = axs[3].get_legend_handles_labels()
+    fig.legend(lines, labels, loc='upper center', bbox_to_anchor=(0.5, 0.1), fancybox=True, shadow=True, ncol=5)
+
+    legend_elements = [Line2D([0], [0], marker='o', color='w', label='p=0.5', markerfacecolor=cmap[1], markersize=8),
+                       Line2D([0], [0], marker='o', color='w', label='p=0.2', markerfacecolor=cmap[0], markersize=8),
+                       Line2D([0], [0], marker='o', color='w', label='p=0.8', markerfacecolor=cmap[2], markersize=8)]
+    legend2 = plt.legend(handles=legend_elements, loc='upper right', bbox_to_anchor=(1.1, -0.2), fancybox=True, shadow=True)
+    fig.add_artist(legend2)
+
+    return axs
+
+
+def plot_psychometric_curve(df, subject, one):
+    df = df.drop_duplicates('date').reset_index(drop=True)
+    sess_path = Path(df.iloc[-1]["session_path"])
+    trials = load_trials(sess_path, one)
+
+    fig, ax1 = plt.subplots(figsize=(8, 6))
+
+    training.plot_psychometric(trials, ax=ax1, title=f'{subject} {df.iloc[-1]["date"]}: {df.iloc[-1]["training_status"]}')
+
+    return ax1
+
+
+def plot_over_days(df, subject, y1, y2=None, ax=None, legend=True, title=True, training_lines=True):
+
+    if ax is None:
+        fig, ax1 = plt.subplots(figsize=(12, 6))
+    else:
+        ax1 = ax
+
+    dates = [datetime.strptime(dat, '%Y-%m-%d') for dat in df['date']]
+    if y1['join']:
+        ax1.plot(dates, df[y1['column']], color=y1['color'])
+    ax1.scatter(dates, df[y1['column']], color=y1['color'])
+    ax1.set_ylabel(y1['title'])
+    ax1.set_ylim(y1['lim'])
+
+    if y2 is not None:
+        ax2 = ax1.twinx()
+        if y2['join']:
+            ax2.plot(dates, df[y2['column']], color=y2['color'])
+        ax2.scatter(dates, df[y2['column']], color=y2['color'])
+        ax2.set_ylabel(y2['title'])
+        ax2.yaxis.label.set_color(y2['color'])
+        ax2.tick_params(axis='y', colors=y2['color'])
+        ax2.set_ylim(y2['lim'])
+        if y2['log']:
+            ax2.set_yscale('log')
+
+        ax2.spines['right'].set_visible(False)
+        ax2.spines['top'].set_visible(False)
+        ax2.spines['left'].set_visible(False)
+
+    month_format = mdates.DateFormatter('%b %Y')
+    month_locator = mdates.MonthLocator()
+    ax1.xaxis.set_major_locator(month_locator)
+    ax1.xaxis.set_major_formatter(month_format)
+    week_locator = mdates.WeekdayLocator(byweekday=mdates.MO, interval=1)
+    ax1.xaxis.set_minor_locator(week_locator)
+    ax1.grid(True, which='minor', axis='x', linestyle='--')
+
+    ax1.spines['left'].set_visible(False)
+    ax1.spines['right'].set_visible(False)
+    ax1.spines['top'].set_visible(False)
+
+    if training_lines:
+        ax1 = add_training_lines(df, ax1)
+
+    if title:
+        ax1.set_title(f'{subject} {df.iloc[-1]["date"]}: {df.iloc[-1]["training_status"]}')
+
+    # Put a legend below current axis
+    box = ax1.get_position()
+    ax1.set_position([box.x0, box.y0 + box.height * 0.1,
+                      box.width, box.height * 0.9])
+    if legend:
+        ax1.legend(loc='upper center', bbox_to_anchor=(0.5, -0.1),
+                   fancybox=True, shadow=True, ncol=5)
+
+    return ax1
+
+
+def add_training_lines(df, ax):
+
+    status = df.drop_duplicates(subset='training_status', keep='first')
+    for _, st in status.iterrows():
+
+        if st['training_status'] in ['untrainable', 'unbiasable']:
+            continue
+
+        if TRAINING_STATUS[st['training_status']][0] <= 0:
+            continue
+
+        ax.axvline(datetime.strptime(st['date'], '%Y-%m-%d'), linewidth=2,
+                   color=np.array(TRAINING_STATUS[st['training_status']][1]) / 255, label=st['training_status'])
+
+    return ax
+
+
+def plot_heatmap_performance_over_days(df, subject):
+
+    df = df.drop_duplicates(subset=['date', 'combined_contrasts'])
+    df_perf = df.pivot(index=['date'], columns=['combined_contrasts'], values=['combined_performance']).sort_values(
+        by='combined_contrasts', axis=1, ascending=False)
+    df_perf.index = pd.to_datetime(df_perf.index)
+    full_date_range = pd.date_range(start=df_perf.index.min(), end=df_perf.index.max(), freq="D")
+    df_perf = df_perf.reindex(full_date_range, fill_value=np.nan)
+
+    n_contrasts = len(df.combined_contrasts.unique())
+
+    dates = df_perf.index.to_pydatetime()
+    dnum = mdates.date2num(dates)
+    if len(dnum) > 1:
+        start = dnum[0] - (dnum[1] - dnum[0]) / 2.
+        stop = dnum[-1] + (dnum[1] - dnum[0]) / 2.
+    else:
+        start = dnum[0] + 0.5
+        stop = dnum[0] + 1.5
+
+    extent = [start, stop, 0, n_contrasts]
+
+    fig, ax1 = plt.subplots(figsize=(12, 6))
+    im = ax1.imshow(df_perf.T.values, extent=extent, aspect="auto", cmap='PuOr')
+
+    month_format = mdates.DateFormatter('%b %Y')
+    month_locator = mdates.MonthLocator()
+    ax1.xaxis.set_major_locator(month_locator)
+    ax1.xaxis.set_major_formatter(month_format)
+    week_locator = mdates.WeekdayLocator(byweekday=mdates.MO, interval=1)
+    ax1.xaxis.set_minor_locator(week_locator)
+    ax1.grid(True, which='minor', axis='x', linestyle='--')
+    ax1.set_yticks(np.arange(0.5, n_contrasts + 0.5, 1))
+    ax1.set_yticklabels(np.sort(df.combined_contrasts.unique()))
+    ax1.set_ylabel('Contrast (%)')
+    ax1.set_xlabel('Date')
+    cbar = fig.colorbar(im)
+    cbar.set_label('Rightward choice (%')
+    ax1.set_title(f'{subject} {df.iloc[-1]["date"]}: {df.iloc[-1]["training_status"]}')
+
+    ax1.spines['left'].set_visible(False)
+    ax1.spines['right'].set_visible(False)
+    ax1.spines['top'].set_visible(False)
+
+    return ax1
+
+
+def make_plots(session_path, one, df=None, save=False, upload=False, task_collection='raw_behavior_data'):
+    subject = one.path2ref(session_path)['subject']
+    subj_path = session_path.parent.parent
+
+    df = load_existing_dataframe(subj_path) if df is None else df
+
+    df = df[df['task_protocol'] != 'habituation']
+
+    if len(df) == 0:
+        return
+
+    ax1 = plot_trial_count_and_session_duration(df, subject)
+    ax2 = plot_performance_easy_median_reaction_time(df, subject)
+    ax3 = plot_heatmap_performance_over_days(df, subject)
+    ax4 = plot_fit_params(df, subject)
+    ax5 = plot_psychometric_curve(df, subject, one)
+
+    outputs = []
+    if save:
+        save_path = Path(subj_path)
+        save_name = save_path.joinpath('subj_trial_count_session_duration.png')
+        outputs.append(save_name)
+        ax1.get_figure().savefig(save_name, bbox_inches='tight')
+
+        save_name = save_path.joinpath('subj_performance_easy_reaction_time.png')
+        outputs.append(save_name)
+        ax2.get_figure().savefig(save_name, bbox_inches='tight')
+
+        save_name = save_path.joinpath('subj_performance_heatmap.png')
+        outputs.append(save_name)
+        ax3.get_figure().savefig(save_name, bbox_inches='tight')
+
+        save_name = save_path.joinpath('subj_psychometric_fit_params.png')
+        outputs.append(save_name)
+        ax4[0].get_figure().savefig(save_name, bbox_inches='tight')
+
+        save_name = save_path.joinpath('subj_psychometric_curve.png')
+        outputs.append(save_name)
+        ax5.get_figure().savefig(save_name, bbox_inches='tight')
+
+    if upload:
+        subj = one.alyx.rest('subjects', 'list', nickname=subject)[0]
+        snp = ReportSnapshot(session_path, subj['id'], content_type='subject', one=one)
+        snp.outputs = outputs
+        snp.register_images(widths=['orig'])