"""The widefield data extraction pipeline.

The widefield pipeline requires task data extraction using the FPGA (ephys_preprocessing),
optogenetics, camera extraction and widefield image data compression, SVD and correction.

Pipeline:
    1. Data renamed to be ALF-compliant and symlinks created with old names for use by wfield
    2. Raw image data is compressed
    3. Renamed and compressed files are registered to Alyx, imaging snapshots attached as Alyx notes
    4. Preprocessing run to produce
"""
import logging
from pathlib import Path

from ibllib.io.extractors.widefield import Widefield as WidefieldExtractor
from ibllib.pipes import base_tasks
from ibllib.io.video import get_video_meta
import labcams.io

_logger = logging.getLogger('ibllib')


class WidefieldRegisterRaw(base_tasks.WidefieldTask, base_tasks.RegisterRawDataTask):
    level = 0
    priority = 100

    @property
    def signature(self):
        signature = {
            'input_files': [('dorsal_cortex_landmarks.json', self.device_collection, False),
                            ('*.camlog', self.device_collection, True),
<<<<<<< HEAD
                            ('widefield_wiring.htsv', self.device_collection, False)],
            'output_files': [('widefieldLandmarks.dorsalCortex.json', 'alf/widefield', True),
=======
                            ('widefield_wiring.csv', self.device_collection, False)],
            'output_files': [('widefieldLandmarks.dorsalCortex.json', 'alf/widefield', False),
>>>>>>> 60daa777
                             ('widefieldEvents.raw.camlog', self.device_collection, True),
                             ('widefieldChannels.wiring.htsv', self.device_collection, False)]
        }
        return signature

    def _run(self, symlink_old=True):
        out_files = super()._run(symlink_old=True)
        self.register_snapshots()
        return out_files

    def register_snapshots(self, unlink=False):
        """
        Register any photos in the snapshots folder to the session. Typically user will take photo of dorsal cortex before
        and after session

        Returns
        -------

        """
        snapshots_path = self.session_path.joinpath('raw_widefield_data', 'snapshots')
        if not snapshots_path.exists():
            return

        eid = self.one.path2eid(self.session_path, query_type='remote')
        if not eid:
            _logger.warning('Failed to upload snapshots: session not found on Alyx')
            return
        note = dict(user=self.one.alyx.user, content_type='session', object_id=eid, text='')

        notes = []
        for snapshot in snapshots_path.glob('*.tif'):
            with open(snapshot, 'rb') as img_file:
                files = {'image': img_file}
                notes.append(self.one.alyx.rest('notes', 'create', data=note, files=files))
            if unlink:
                snapshot.unlink()
        if unlink and next(snapshots_path.rglob('*'), None) is None:
            snapshots_path.rmdir()


class WidefieldCompress(base_tasks.WidefieldTask):
    priority = 40
    level = 0
    force = False

    @property
    def signature(self):
        signature = {
            'input_files': [('*.dat', self.device_collection, True)],
            'output_files': [('imaging.frames.mov', self.device_collection, True)]
        }
        return signature

    def _run(self, remove_uncompressed=False, verify_output=True, **kwargs):
        # Find raw data dat file
        filename, collection, _ = self.input_files[0]
        filepath = next(self.session_path.rglob(str(Path(collection).joinpath(filename))))

        # Construct filename for compressed video
        out_name, out_collection, _ = self.output_files[0]
        output_file = self.session_path.joinpath(out_collection, out_name)
        # Compress to mov
        stack = labcams.io.mmap_dat(str(filepath))
        labcams.io.stack_to_mj2_lossless(stack, str(output_file), rate=30)

        assert output_file.exists(), 'Failed to compress data: no output file found'

        if verify_output:
            meta = get_video_meta(output_file)
            assert meta.length > 0 and meta.size > 0, f'Video file empty: {output_file}'

        if remove_uncompressed:
            filepath.unlink()

        return [output_file]


#  level 1
class WidefieldPreprocess(base_tasks.WidefieldTask):
    priority = 60
    level = 1
    force = False

    @property
    def signature(self):
        signature = {
            'input_files': [('imaging.frames.*', self.device_collection, True),
                            ('widefieldEvents.raw.*', self.device_collection, True)],
            'output_files': [('widefieldChannels.frameAverage.npy', 'alf/widefield', True),
                             ('widefieldU.images.npy', 'alf/widefield', True),
                             ('widefieldSVT.uncorrected.npy', 'alf/widefield', True),
                             ('widefieldSVT.haemoCorrected.npy', 'alf/widefield', True)]
        }
        return signature

    def _run(self, **kwargs):
        self.wf = WidefieldExtractor(self.session_path)
        _, out_files = self.wf.extract(save=True, extract_timestamps=False)
        return out_files

    def tearDown(self):
        super(WidefieldPreprocess, self).tearDown()
        self.wf.remove_files()


class WidefieldSync(base_tasks.WidefieldTask):
    priority = 60
    level = 1
    force = False

    @property
    def signature(self):
        signature = {
            'input_files': [('imaging.raw.mov', self.device_collection, True),
                            ('widefieldEvents.raw.camlog', self.device_collection, True),
                            (f'_{self.sync_namespace}_sync.channels.npy', self.sync_collection, True),
                            (f'_{self.sync_namespace}_sync.polarities.npy', self.sync_collection, True),
                            (f'_{self.sync_namespace}_sync.times.npy', self.sync_collection, True)],
            'output_files': [('imaging.times.npy', 'alf/widefield', True),
                             ('imaging.imagingLightSource.npy', 'alf/widefield', True),
                             ('imagingLightSource.properties.htsv', 'alf/widefield', True)]
        }
        return signature

    def _run(self):

        self.wf = WidefieldExtractor(self.session_path)
        save_paths = [self.session_path.joinpath(sig[1], sig[0]) for sig in self.signature['output_files']]
        out_files = self.wf.sync_timestamps(bin_exists=False, save=True, save_paths=save_paths)

        # TODO QC

        return out_files


class WidefieldFOV(base_tasks.WidefieldTask):
    priority = 60
    level = 2
    force = False
    signature = {
        'input_files': [('widefieldLandmarks.dorsalCortex.json', 'alf', True),
                        ('widefieldSVT.uncorrected.npy', 'alf', True),
                        ('widefieldSVT.haemoCorrected.npy', 'alf', True)],
        'output_files': []
    }

    def _run(self):
        # TODO make task that computes location

        return []<|MERGE_RESOLUTION|>--- conflicted
+++ resolved
@@ -29,13 +29,8 @@
         signature = {
             'input_files': [('dorsal_cortex_landmarks.json', self.device_collection, False),
                             ('*.camlog', self.device_collection, True),
-<<<<<<< HEAD
                             ('widefield_wiring.htsv', self.device_collection, False)],
-            'output_files': [('widefieldLandmarks.dorsalCortex.json', 'alf/widefield', True),
-=======
-                            ('widefield_wiring.csv', self.device_collection, False)],
             'output_files': [('widefieldLandmarks.dorsalCortex.json', 'alf/widefield', False),
->>>>>>> 60daa777
                              ('widefieldEvents.raw.camlog', self.device_collection, True),
                              ('widefieldChannels.wiring.htsv', self.device_collection, False)]
         }
