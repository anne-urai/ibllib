--- conflicted
+++ resolved
@@ -1164,7 +1164,6 @@
         """
         assert brain_atlas, 'Input argument brain_atlas must be defined'
         z = d['z'] / 1e6
-<<<<<<< HEAD
         if not hasattr(brain_atlas, 'top'):
             brain_atlas.compute_surface()
         iy = brain_atlas.bc.y2i(d['y'] / 1e6)
@@ -1176,17 +1175,6 @@
         return Insertion(x=d['x'] / 1e6, y=d['y'] / 1e6, z=z,
                          phi=d['phi'], theta=d['theta'], depth=d['depth'] / 1e6,
                          beta=d.get('beta', 0), label=d.get('label', ''))
-=======
-        if brain_atlas:
-            iy = brain_atlas.bc.y2i(d['y'] / 1e6)
-            ix = brain_atlas.bc.x2i(d['x'] / 1e6)
-            # Only use the brain surface value as z if it isn't NaN (this happens when the surface
-            # touches the edges of the atlas volume
-            if not np.isnan(brain_atlas.top[iy, ix]):
-                z = brain_atlas.top[iy, ix]
-        return Insertion(x=d['x'] / 1e6, y=d['y'] / 1e6, z=z, phi=d['phi'], theta=d['theta'],
-                         depth=d['depth'] / 1e6, beta=d.get('beta', 0), label=d.get('label', ''))
->>>>>>> 88fff800
 
     @property
     def trajectory(self):
