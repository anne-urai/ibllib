"""Library implementing the International Brain Laboratory data pipeline."""
import logging
import warnings

<<<<<<< HEAD
__version__ = '2.32.2'
=======
__version__ = '2.32.1'
>>>>>>> 593f4f2f
warnings.filterwarnings('always', category=DeprecationWarning, module='ibllib')

# if this becomes a full-blown library we should let the logging configuration to the discretion of the dev
# who uses the library. However since it can also be provided as an app, the end-users should be provided
# with a useful default logging in standard output without messing with the complex python logging system
USE_LOGGING = True
#%(asctime)s,%(msecs)d
if USE_LOGGING:
    from iblutil.util import setup_logger
    setup_logger(name='ibllib', level=logging.INFO)
else:
    # deactivate all log calls for use as a library
    logging.getLogger('ibllib').addHandler(logging.NullHandler())<|MERGE_RESOLUTION|>--- conflicted
+++ resolved
@@ -2,11 +2,7 @@
 import logging
 import warnings
 
-<<<<<<< HEAD
-__version__ = '2.32.2'
-=======
-__version__ = '2.32.1'
->>>>>>> 593f4f2f
+__version__ = '2.32.3'
 warnings.filterwarnings('always', category=DeprecationWarning, module='ibllib')
 
 # if this becomes a full-blown library we should let the logging configuration to the discretion of the dev
