--- conflicted
+++ resolved
@@ -2,12 +2,7 @@
 import logging
 import warnings
 
-<<<<<<< HEAD
-__version__ = '2.29.0'
-
-=======
 __version__ = '2.30.0'
->>>>>>> e40bb33e
 warnings.filterwarnings('always', category=DeprecationWarning, module='ibllib')
 
 # if this becomes a full-blown library we should let the logging configuration to the discretion of the dev
