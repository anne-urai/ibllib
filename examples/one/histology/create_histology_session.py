--- conflicted
+++ resolved
@@ -2,7 +2,7 @@
 Register histology session for example mouse
 Note, we have defined: start_time = sample_imaging_date
 '''
-# Author: Gaelle Chapuis
+# Author: Gaelle Chapuis, Steven J. West
 
 import datetime
 from oneibl.one import ONE
@@ -28,7 +28,6 @@
 sample_imaging_date = datetime.date(2020, 2, 1)  # Format: y - m - d
 sample_reception_date = datetime.date(2020, 4, 1)
 
-<<<<<<< HEAD
 # create elastix afffine transform numpy array:
 array = np.zeros((4, 4)) #UPDATE with correct transform!
 elastix_affine_transform = {"elastix_affine_transform": array}
@@ -46,16 +45,6 @@
 
 # use dump() to properly encode np array:
 json_note = json.dumps(json_note, cls=NumpyArrayEncoder)
-=======
-json_note = {'sample_reception_date': ibllib.time.date2isostr(sample_reception_date)[:10]}
-#     'elastix_affine_transform': np.zeros((4, 4)),
-#     'tilt': 0,
-#     'yaw': 0,
-#     'roll': 0,
-#     'dv_scale': 1,
-#     'ap_scale': 1,
-#     'ml_scale': 1
->>>>>>> e8fe5320
 
 ses_ = {
         'subject': subject,
@@ -72,11 +61,6 @@
         # 'n_correct_trials': n_correct_trials,
         # 'n_trials': n_trials,
         'json': json_note
-<<<<<<< HEAD
-        }
-
-session = one.alyx.rest('sessions', 'create', data=ses_)
-=======
 }
 
 # overwrites the session if it already exists
@@ -85,5 +69,5 @@
                     date_range=[ses_date, ses_date])
 if len(ses) > 0:
         one.alyx.rest('sessions', 'delete', ses[0]['url'])
+
 session = one.alyx.rest('sessions', 'create', data=ses_)
->>>>>>> e8fe5320
